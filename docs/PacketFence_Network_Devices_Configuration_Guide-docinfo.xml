<copyright>
  <year>2010-2012</year>
  <holder>Inverse inc.</holder>
</copyright>
<revhistory>
  <revision>
<<<<<<< HEAD
    <revnumber>2.4.1</revnumber>
    <date>2012-09-05</date>
    <authorinitials>FG, OB</authorinitials>
    <revremark>Adding the server-group support on Procurve 2610 switches. Minor fix to Trapeze config.</revremark>
=======
    <revnumber>2.5</revnumber>
    <date>2012-09-12</date>
    <authorinitials>FG</authorinitials>
    <revremark>Adding documentation for WIPS feature</revremark>
>>>>>>> 5c8b44ae
  </revision>
  <revision>
    <revnumber>2.4</revnumber>
    <date>2012-06-19</date>
    <authorinitials>DW</authorinitials>
    <revremark>Added Netgear GS110 documentation. Updated the authors list.</revremark>
  </revision>
  <revision>
    <revnumber>2.3</revnumber>
    <date>2012-06-13</date>
    <authorinitials>FD, DW, OB</authorinitials>
    <revremark>Added Brocade, Cisco WLC/WiSM and H3C documentation. Some assumptions were updated.</revremark>
  </revision>
  <revision>
    <revnumber>2.2</revnumber>
    <date>2012-04-23</date>
    <authorinitials>OB</authorinitials>
    <revremark>HP ProCurve 5300 Series identified as supported.</revremark>
  </revision>
  <revision>
    <revnumber>2.1</revnumber>
    <date>2012-04-12</date>
    <authorinitials>FG, OB</authorinitials>
    <revremark>Added new configuration documentation for AlliedTelesis. Roles support for AeroHive, Aruba, Meru and Motorola.</revremark>
  </revision>
  <revision>
    <revnumber>2.0</revnumber>
    <date>2012-02-22</date>
    <authorinitials>FG, OB</authorinitials>
    <revremark>Port to asciidoc. Added Ruckus documentation. Added documentation for Meru PMK caching.</revremark>
  </revision>
  <revision>
    <revnumber>1.0</revnumber>
    <date>2010-11-22</date>
    <authorinitials>OBU</authorinitials>
    <revremark>First OpenDocument version.</revremark>
  </revision>
</revhistory>
<authorgroup>
  <author>
    <firstname>Olivier</firstname>
    <surname>Bilodeau</surname>
    <affiliation>
      <address>
        <email>obilodeau@inverse.ca</email>
      </address>
    </affiliation>
  </author>
  <author>
    <firstname>Fabrice</firstname>
    <surname>Durand</surname>
    <affiliation>
      <address>
        <email>fdurand@inverse.ca</email>
      </address>
    </affiliation>
  </author>
  <author>
    <firstname>François</firstname>
    <surname>Gaudreault</surname>
    <affiliation>
      <address>
        <email>fgaudreault@inverse.ca</email>
      </address>
    </affiliation>
  </author>
  <author>
    <firstname>Derek</firstname>
    <surname>Wuelfrath</surname>
    <affiliation>
      <address>
        <email>dwuelfrath@inverse.ca</email>
      </address>
    </affiliation>
  </author>
  <othercredit>
    <personname>
      <firstname>Rich</firstname>
      <surname>Graves</surname>
    </personname>
    <contrib>Contributors</contrib>
  </othercredit>
</authorgroup><|MERGE_RESOLUTION|>--- conflicted
+++ resolved
@@ -4,17 +4,16 @@
 </copyright>
 <revhistory>
   <revision>
-<<<<<<< HEAD
+    <revnumber>2.5</revnumber>
+    <date>2012-09-12</date>
+    <authorinitials>FG</authorinitials>
+    <revremark>Adding documentation for WIPS feature</revremark>
+   </revision>
+   <revision>
     <revnumber>2.4.1</revnumber>
     <date>2012-09-05</date>
     <authorinitials>FG, OB</authorinitials>
     <revremark>Adding the server-group support on Procurve 2610 switches. Minor fix to Trapeze config.</revremark>
-=======
-    <revnumber>2.5</revnumber>
-    <date>2012-09-12</date>
-    <authorinitials>FG</authorinitials>
-    <revremark>Adding documentation for WIPS feature</revremark>
->>>>>>> 5c8b44ae
   </revision>
   <revision>
     <revnumber>2.4</revnumber>
