--- conflicted
+++ resolved
@@ -976,12 +976,9 @@
 %attr(6755, root, root) /usr/local/pf/bin/pfcmd
 
 %changelog
-<<<<<<< HEAD
-=======
 * Wed Oct 22 2014 Inverse <info@inverse.ca> - 4.5.0-1
 - New release 4.5.0
 
->>>>>>> 2742f468
 * Wed Sep 10 2014 Inverse <info@inverse.ca> - 4.4.0-1
 - New release 4.4.0
 
