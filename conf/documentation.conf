[general.domain]
type=text
description=<<EOT
Domain name of PacketFence system.
EOT

[general.dnsservers]
type=list
description=<<EOT
Comma-delimited list of DNS servers.
EOT

[general.hostname]
type=text
description=<<EOT
Hostname of PacketFence system. This is concatenated with the domain 
in Apache rewriting rules and therefore must be resolvable by clients.
EOT

[general.dhcpservers]
type=list
description=<<EOT
Comma-delimited list of DHCP servers.
EOT

[general.timezone]
type=text
description=<<EOT
System's timezone in string format. Supported list: 
http://www.php.net/manual/en/timezones.php
EOT

[general.memcached]
type=list
description=<<EOT
Comma-delimited list of memcached servers.
EOT

[network.dhcpdetector]
type=toggle
options=enabled|disabled
description=<<EOT
If enabled, PacketFence will monitor DHCP-specific items such as rogue 
DHCP services, DHCP-based OS fingerprinting, computername/hostname 
resolution, and (optionnally) option-82 location-based information. 
The monitored DHCP packets are DHCPDISCOVERs and DHCPREQUESTs - both 
are broadcasts, meaning a span port is not necessary.  This feature is 
highly recommended if the internal network is DHCP-based.
EOT

[network.dhcpoption82logger]
type=toggle
options=enabled|disabled
description=<<EOT
If enabled PacketFence will monitor DHCP option82 location-based 
information. This feature is only available if the dhcpdetector is 
activated.
EOT

[network.rogue_dhcp_detection]
type=toggle
options=enabled|disabled
description=<<EOT
Tries to identify Rogue DHCP Servers and triggers the 1100010 violation 
if one is found. This feature is only available if the dhcpdetector is 
activated.
EOT

[network.dhcp_filter_by_message_types]
type=hidden
options=DHCPDISCOVER|DHCPOFFER|DHCPREQUEST|DHCPDECLINE|DHCPACK|DHCPNAK|DHCPRELEASE|DHCPINFORM
description=<<EOT
Which dhcp message types are being listened by the pfdhcplistener.
Do not change unless you know what you are doing
EOT


[network.rogueinterval]
type=numeric
description=<<EOT
When rogue DHCP server detection is enabled, this parameter defines 
how often to email administrators.  With its default setting of 10, 
it will email administrators the details of the previous 10 DHCP 
offers.
EOT

[network.interfaceSNAT]
type=text
description=<<EOT
Choose interface(s) where you want to enable snat for passthrough (by default it's the management interface)
EOT

[proxies]
description=<<EOT
This section allows you to configure locally proxied content.  We 
typically use this to proxy tools like Stinger rather than having to 
continually download the latest version. Ex: 
tools/stinger.exe=http://download.nai.com/products/mcafee-avert/stinger.exe 
The Stinger utility could then be accessed at 
https://pfhostname/proxies/tools/stinger.exe.
EOT

[services.dhcpd]
type=toggle
options=enabled|disabled
description=<<EOT
Should DHCPd be managed by PacketFence?
EOT

[services.haproxy]
type=toggle
options=enabled|disabled
description=<<EOT
Should haproxy be started ? Keep enabled unless you know what you're doing.
EOT

[services.keepalived]
type=toggle
options=enabled|disabled
description=<<EOT
Should keepalived be started ? Keep enabled unless you know what you're doing.
EOT

[services.pfdns]
type=toggle
options=enabled|disabled
description=<<EOT
Should pfdns be managed by PacketFence?
EOT

[services.snort]
type=toggle
options=enabled|disabled
description=<<EOT
Should snort be managed by PacketFence?
EOT

[services.suricata]
type=toggle
options=enabled|disabled
description=<<EOT
Should suricata be managed by PacketFence?
EOT

[services.radiusd]
type=toggle
options=enabled|disabled
description=<<EOT
Should radiusd be managed by PacketFence?
EOT

[services.iptables]
type=toggle
options=enabled|disabled
description=<<EOT
Should iptables be managed by PacketFence? Keep enabled unless you know what you're doing.
EOT

[services.memcached]
type=toggle
options=enabled|disabled
description=<<EOT
Should memcached be managed by PacketFence? Keep enabled unless you know what you're doing.
EOT

[services.httpd_admin]
type=toggle
options=enabled|disabled
description=<<EOT
Should httpd.admin be started ? Keep enabled unless you know what you're doing.
EOT

[services.httpd_portal]
type=toggle
options=enabled|disabled
description=<<EOT
Should httpd.portal be started ? Keep enabled unless you know what you're doing.
EOT

[services.httpd_webservices]
type=toggle
options=enabled|disabled
description=<<EOT
Should httpd.webservices be started ? Keep enabled unless you know what you're doing.
EOT

[services.httpd_aaa]
type=toggle
options=enabled|disabled
description=<<EOT
Should httpd.aaa be started ? Keep enabled unless you know what you're doing.
EOT

[services.httpd_proxy]
type=toggle
options=enabled|disabled
description=<<EOT
Should httpd.proxy be started ? Keep enabled unless you know what you're doing.
EOT

[services.pfsetvlan]
type=toggle
options=enabled|disabled
description=<<EOT
Should pfsetvlan be started ? Keep enabled unless you know what you're doing.
EOT

[services.pfmon]
type=toggle
options=enabled|disabled
description=<<EOT
Should pfmon be started ? Keep enabled unless you know what you're doing.
EOT

[services.snmptrapd]
type=toggle
options=enabled|disabled
description=<<EOT
Should snmptrapd be started ? Keep enabled unless you know what you're doing.
EOT

[services.pfdhcplistener]
type=toggle
options=enabled|disabled
description=<<EOT
Should pfdhcplistener be started ? Keep enabled unless you know what you're doing.
EOT

[services.haproxy_binary]
type=text
description=<<EOT
Location of the haproxy binary. Only necessary to change if you are
not running the RPMed version.
EOT

[services.httpd_binary]
type=text
description=<<EOT
Location of the apache binary. Only necessary to change if you are 
not running the RPMed version.
EOT

[services.iptables_binary]
type=text
description=<<EOT
Location of the iptables binary. Only necessary to change if you are
not running the RPMed version.
EOT

[services.dhcpd_binary]
type=text
description=<<EOT
Location of the dhcpd binary. Only necessary to change if you are not 
running the RPMed version.
EOT

[services.radiusd_binary]
type=text
description=<<EOT
Location of the RADIUS binary. Only necessary to change if you are not 
running the RPMed version.
EOT

[services.snmptrapd_binary]
type=text
description=<<EOT
Location of the snmptrapd binary. Only necessary to change if you are 
not running the RPMed version. 
EOT

[services.keepalived_binary]
type=text
description=<<EOT
Location of the keepalived binary. Only necessary to change if you are
not running the RPMed version.
EOT

[services.pfbandwidthd]
type=toggle
options=enabled|disabled
description=<<EOT
Should pfbandwidthd be managed by PacketFence?
EOT

[services.snort_binary]
type=text
description=<<EOT
Location of the snort binary. Only necessary to change if you are not 
running the RPMed version.
EOT

[services.suricata_binary]
type=text
description=<<EOT
Location of the suricata binary.
EOT

[services.arp_binary]
type=text
description=<<EOT
Location of the arp binary. Only necessary to change if you are not 
running the RPMed version.
EOT

[services.memcached_binary]
type=text
description=<<EOT
Location of the memcached binary. Only necessary to change if you are not 
running the pre-packaged version.
EOT

[services.memcached_memory_usage]
type=numeric
description=<<EOT
The maximum of memory that memcached will use 
EOT

[services.memcached_max_item_size]
type=text
description=<<EOT
The maximum of size of the items allowed to be stored 
Must between 1k and 128m
EOT

[services.httpd_mod_qos]
type=toggle
options=enabled|disabled
description=<<EOT
Enables mod_qos for the portal 
EOT

[services.httpd_mod_qos_maximum_connections_per_device]
type=numeric
options=enabled|disabled
description=<<EOT
The maximum connections per device 
EOT

[trapping.detection]
type=toggle
options=enabled|disabled
description=<<EOT
Enables snort-based worm detection.  If you don't have a span 
interface available, don't bother enabling it.  If you do, you'll most 
definately want this on.
EOT

[trapping.detection_engine]
type=toggle
options=none|snort|suricata
description=<<EOT
Choose between our supported IDS engine.
EOT

[trapping.redirtimer]
type=time
description=<<EOT
How long to display the progress bar during trap release. Default value is 
based on VLAN enforcement techniques. Inline enforcement only users could 
lower the value.
EOT

[trapping.wait_for_redirect]
type=numeric
description=<<EOT
How many seconds the webservice should wait before deassociating or reassigning VLAN. 
If we don't wait, the device may switch VLAN before it has a chance to load the 
redirection page.
EOT

[trapping.range]
type=list
description=<<EOT
Address ranges/CIDR blocks that PacketFence will monitor/detect/trap 
on.  Gateway, network, and broadcast addresses are ignored. 
Comma-delimited entries should be of the form 
 * a.b.c.0/24
 * a.b.c.0-255
 * a.b.c.0-a.b.c.255
 * a.b.c.d
EOT

[trapping.whitelist]
type=list
description=<<EOT
Comma-delimited list of MAC addresses that are immune to isolation. In 
inline Level 2 enforcement, the firewall is opened for them as if they were 
registered. This "feature" will probably be reworked in the future.
EOT

[trapping.passthrough]
type=toggle
options=enabled|disabled
description=<<EOT
When enabled, PacketFence uses pfdns if you defined "Passthroughs" or Apache mod-proxy 
if you defined "Proxy passthroughs" to allow trapped devices to reach web sites.
EOT

[trapping.registration]
type=toggle
options=enabled|disabled
description=<<EOT
If enabled, nodes will be required to register on first network 
access.  Further registration options are configured in the 
registration section.
EOT

[trapping.wireless_ips]
type=toggle
options=enabled|disabled
description=<<EOT
If enabled, we will act on wirelessIPS traps sent by Wireless controllers.
EOT

[trapping.wireless_ips_threshold]
type=text
description=<<EOT
Percentage of matching you want to alert the admin on a wirelessIPS trap.
EOT

[trapping.passthroughs]
type=list
description=<<EOT
Comma-delimited list of domains to be used as HTTP and HTTPS passthroughs to 
web sites. 
The configuration parameter "passthrough" must be enabled for passthroughs 
to be effective.
EOT

[trapping.proxy_passthroughs]
type=list
description=<<EOT
Comma-delimited list of domains to be used with apache passthroughs. 
The configuration parameter "passthrough" must be enabled for passthroughs 
to be effective.
EOT

[trapping.interception_proxy]
type=toggle
options=enabled|disabled
description=<<EOT
If enabled, we will intercept proxy request on the specified ports to 
forward to the captive portal.
EOT

[trapping.interception_proxy_port]
type=list
description=<<EOT
Comma-delimited list of port used by proxy interception.
EOT

[registration.button_text]
type=text
description=<<EOT
The button text will appear on the registration page submit button
EOT

[registration.device_registration]
type=toggle
options=enabled|disabled
description=<<EOT
Enable or Disable the ability to register a gaming device using the specific portal page designed to do it
EOT

[registration.device_registration_role]
type=role
description=<<EOT
The role to assign to gaming devices. If none is selected, the role of the registrant is used.
EOT

[guests_self_registration.guest_pid]
type=toggle
options=phone|email
description=<<EOT
What field should we assign to the pid of the guest? Defaults to email.
EOT

[guests_self_registration.preregistration]
type=toggle
options=enabled|disabled
description=<<EOT
Enabling this allows guests to requests their access in advance. You 
must take care of opening your external firewall up to PacketFence and 
make sure your server can send emails properly (generated 
username/password are sent by email).
EOT

[guests_self_registration.sponsorship_cc]
type=list
description=<<EOT
Sponsors requesting access and access confirmation emails are CC'ed to those 
addresses. Multiple destinations can be comma separated.
EOT

[guests_admin_registration.access_duration_choices]
type=text_with_editable_default
description=<<EOT
List of all the choices offered in the access duration action of an 
authentication source.
EOT

[guests_admin_registration.default_access_duration]
type=extended_time
description=<<EOT
This is the default access duration value selected in the dropdown. The value must be part of the 
above list of access duration choices.
EOT

[alerting.log]
type=text
description=<<EOT
Log file where "log" actions are sent.
EOT

[alerting.fromaddr]
type=text
description=<<EOT
Email address from which notifications of rogue DHCP servers, 
violations with an action of "email", or any other 
PacketFence-related message are sent.
Empty means root@<server-domain-name>.
EOT

[alerting.emailaddr]
type=text
description=<<EOT
Email address to which notifications of rogue DHCP servers, violations 
with an action of "email", or any other PacketFence-related message 
goes to.
EOT

[alerting.smtpserver]
type=text
description=<<EOT
Server through which to send messages to the above emailaddr.  The 
default is localhost - be sure you're running an SMTP host locally if 
you don't change it!
EOT

[alerting.subjectprefix]
type=text
description=<<EOT
Subject prefix for email notifications of rogue DHCP servers, 
violations with an action of "email", or any other PacketFence-related 
message.
EOT

[ports.admin]
type=text
description=<<EOT
Port the administrative interface listens on.
EOT

[ports.soap]
type=text
description=<<EOT
Port of the soap webservice.
EOT

[ports.aaa]
type=text
description=<<EOT
httpd listening port for AAA webservice
EOT

[ports.pf_status]
type=text
description=<<EOT
httpd listening port for PacketFence Status webservice
EOT

[interface.ip]
type=text
description=<<EOT
IP adress of the named interface - note that this should mirror the 
OS-level configuration but it does not make any OS-level changes.
EOT

[interface.mask]
type=text
description=<<EOT
Network mask of the named interface.
EOT

[interface.type]
type=multi
options=internal|management|managed|monitor|dhcplistener|dhcp-listener|high-availability
description=<<EOT
Describes "type" of named interface.  internal describes interfaces 
where PacketFence will enforce network access. management (or managed) 
interfaces have the administrative GUI running on them, host SNMP trap 
receiver and RADIUS server. monitor is the interface that snort listens 
on. dhcp-listener is an interface where the DHCP traffic is coming in 
either via a network SPAN or IP-Helpers configuration. high-availability 
is for an interface between two PacketFence servers dedicated to 
high-availability (drbd, corosync).
EOT

[interface.enforcement]
type=toggle
options=vlan|inlinel2|inlinel3|inline
description=<<EOT
Describes the technique PacketFence will use to enforce network access.
VLAN is the out-of-band VLAN-based device isolation requiring integration 
in your network environment and inline is a DHCP-based mode where 
PacketFence acts as a filtering gateway.
EOT

[expire.iplog]
type=time
description=<<EOT
Time which you would like to keep logs on IP/MAC information. 
A value of 0d disables expiration.
example:
iplog=180d
EOT

[expire.locationlog]
type=time
description=<<EOT
Time which you would like to keep logs on location information. 
Please note that this table should not become too big since it 
could degrade pfsetvlan performance. 
A value of 0d disables expiration. 
example: 
locationlog=180d
EOT

[expire.node]
type=time
description=<<EOT
Time before a node is removed due to inactivity. 
A value of 0d disables expiration. 
example: 
node=90d
EOT

[expire.traplog]
type=time
description=<<EOT
Time which you would like to keep logs on trap information 
A value of 0d disables expiration. 
example: 
traplog=180d
EOT

[expire.httpd_admin]
type=toggle
options=enabled|disabled
description=<<EOT
Automatically expire httpd admin sessions
EOT

[expire.httpd_portal]
type=toggle
options=enabled|disabled
description=<<EOT
Automatically expire httpd portal sessions
EOT

[expire.ldap_auth]
type=toggle
options=enabled|disabled
description=<<EOT
Automatically expire ldap auth cache
EOT

[scan.engine]
type=toggle
options=none|openvas|nessus
description=<<EOT
Which scan engine to use to perform client-side policy compliance.
EOT

[scan.registration]
type=toggle
options=enabled|disabled
description=<<EOT
If this option is enabled, the PF system will scan each host after 
registration is complete.
EOT

[scan.dot1x]
type=toggle
options=enabled|disabled
description=<<EOT
If this option is enabled, PacketFence will scan all the 802.1x 
auto-registration connections.
EOT

[scan.dot1x_type]
type=list
description=<<EOT
Comma-delimited list of EAP-Type attributes that will pass to the scan engine.
EOT

[scan.duration]
type=time
description=<<EOT
Approximate duration of a scan. User being scanned on registration are presented 
a progress bar for this duration, afterwards the browser refreshes until scan is 
complete.
EOT

[scan.host]
type=text
description=<<EOT
Host the scanning engine is running on.  For performance reasons, we 
recommend running the scanning engine on a remote server. A passthrough will 
be automagically created.
EOT

[scan.user]
type=text
description=<<EOT
Username to log into scanning engine with.
EOT

[scan.pass]
type=text
description=<<EOT
Password to log into scanning engine with.
EOT

[scan.nessus_port]
type=text
description=<<EOT
Remote port of the Nessus scanning engine. Default value should be fine in 
most cases.
EOT

[scan.nessus_clientpolicy]
type=text
description=<<EOT
Name of the policy inside the NessusClient file
EOT

[scan.openvas_port]
type=text
description=<<EOT
Remote port of the OpenVAS scanning engine. Default value should be fine in 
most cases.
EOT

[scan.openvas_configid]
type=text
description=<<EOT
ID of the scanning configuration on the OpenVAS server
EOT

[scan.openvas_reportformatid]
type=text
description=<<EOT
ID of the .NBE report format on the OpenVAS server
EOT

[database.host]
type=text
description=<<EOT
Server the mysql server is running on.
EOT

[database.port]
type=numeric
description=<<EOT
Port the mysql server is running on.
EOT

[database.db]
type=text
description=<<EOT
Name of the mysql database used by PacketFence.
EOT

[database.user]
type=text
description=<<EOT
Username of the account with access to the mysql database used by 
PacketFence.
EOT

[database.pass]
type=text
description=<<EOT
Password for the mysql database used by PacketFence.
EOT

[alerting.admin_netbiosname]
type=text
description=<<EOT
NetBIOS name of administrative workstation to send alerts with 
"winpopup" action assigned.
EOT

[alerting.wins_server]
type=text
description=<<EOT
WINS server to resolve NetBIOS name of administrative workstation to 
IP address.
EOT

[vlan.closelocationlogonstop]
type=toggle
options=enabled|disabled
description=<<EOT
Should open locationlog entries be closed when pfsetvlan is 
stopped
EOT

[vlan.nbtraphandlerthreads]
type=text
description=<<EOT
Number of trap handler threads pfsetvlan should start
EOT

[vlan.nbtrapparserthreads]
type=text
description=<<EOT
Number of trap parser threads pfsetvlan should start
EOT

[vlan.bounce_duration]
type=time
description=<<EOT
Delay to wait between the shut / no-shut on a port. Some OS need a higher value 
than others. Default should be reasonable for almost every OS but is too long 
for the usual proprietary OS.
EOT

[vlan.trap_limit]
type=toggle
options=enabled|disabled
description=<<EOT
Controls whether or not the trap_limit feature is enabled. Trap limiting is 
a way to limit the damage done by malicious users or misbehaving switch 
that sends too many traps to PacketFence causing it to be overloaded. Trap 
limiting is controlled by the trap_limit_threshold and trap_limit_action 
parameters. Default is enabled.
EOT

[vlan.trap_limit_threshold]
type=numeric
description=<<EOT
Maximum number of SNMP traps that a switchport can send to PacketFence within 
a minute without being flagged as DoS. Defaults to 100.
EOT

[vlan.trap_limit_action]
type=multi
options=email|shut
description=<<EOT
Action that PacketFence will take if the vlan.trap_limit_threshold is reached. 
Defaults to none. email will send an email every hour if the limit's still reached. 
shut will shut the port on the switch and will also send an email even if email is not 
specified.
EOT

[inline.ports_redirect]
type=text
description=<<EOT
Ports to intercept and redirect for trapped and unregistered systems.  Defaults 
to 80/tcp (HTTP), 443/tcp (HTTPS). Redirecting 443/tcp (SSL) will work, 
although users might get certificate errors if you didn't install a valid 
certificate or if you don't use DNS (although IP-based certificates supposedly 
exist). 
Redirecting 53/udp (DNS) seems to have issues and is also not recommended.
EOT

[inline.should_reauth_on_vlan_change]
type=toggle
options=enabled|disabled
description=<<EOT
Should have to reauthenticate the node if vlan change
EOT

[inline.interfaceSNAT]
type=list
description=<<EOT
Comma-delimited list of interfaces used to SNAT inline level 2 traffic
EOT

[inline.accounting]
type=toggle
options=enabled|disabled
description=<<EOT
Should we handle accouting data for inline clients? 
This controls inline accouting tasks in pfmon.
EOT

[inline.layer3_accounting_session_timeout]
type=text
description=<<EOT
Accounting sessions created by pfbandwidthd that haven't 
been updated for more than this amount of seconds will be considered 
inactive. 
This should be higher than the interval at which pfmon runs 
Defaults to 300 - 5 minutes
EOT

[inline.layer3_accounting_sync_interval]
type=text
description=<<EOT
Interval at which pfbandwidthd should dump collected information into the database. 
This should be lower than the interval at which pfmon runs. 
Defaults to 41 seconds
EOT

[servicewatch.email]
type=toggle
options=enabled|disabled
description=<<EOT
Should pfcmd service pf watch send an email when services are not running? 
You must make sure to call the watch command. Installing it in the cron is the 
recommended approach: 
*/5 * * * * /usr/local/pf/bin/pfcmd service pf watch
EOT

[servicewatch.restart]
type=toggle
options=enabled|disabled
description=<<EOT
Should pfcmd service pf watch restart PF when services are not running? 
You must make sure to call the watch command. Installing it in the cron is the 
recommended approach: 
*/5 * * * * /usr/local/pf/bin/pfcmd service pf watch
EOT

[captive_portal.network_detection]
type=toggle
options=enabled|disabled
description=<<EOT
Enable the automatic network detection feature for registration auto-redirect
EOT

[captive_portal.network_detection_ip]
type=text
description=<<EOT
This IP is used as the webserver who hosts the 
common/network-access-detection.gif which is used to detect if network access 
was enabled. It cannot be a domain name since it is used in registration or 
quarantine where DNS is blackholed. It is recommended that you allow your users 
to reach your PacketFence server and put your LAN's PacketFence IP. By default 
we will make this reach PacketFence's website as an easy solution.
EOT

[captive_portal.image_path]
type=text
description=<<EOT
This is the path where the gif is on the webserver to detect if the network access
has been enabled.
EOT

[captive_portal.loadbalancers_ip]
type=text
description=<<EOT
If the captive portal is put behind load-balancer(s) that act at Layer 7 
(HTTP level) effectively doing reverse proxying then the captive portal no 
longer sees the IP of the node trying to access the portal. In that case, 
the load-balancers must do SSL offloading and add a X-Forwarded-By header 
in the HTTP traffic they forward to PacketFence. Most do by default. Then 
in this parameter you must specify the IP of the various load balancers. 
This will instruct the captive portal to look for client IPs in the 
X-Forwarded-For instead of the actual TCP session when it matches an IP 
in the list. Format is a comma separated list of IPs. Note: Apache access 
log format is not changed to automatically log the X-Forwarded-By header. 
Modify conf/httpd.conf.d/captive-portal-common.conf to use 
loadbalanced_combined instead of combined in CustomLog statement.
EOT

[captive_portal.secure_redirect]
type=toggle
options=enabled|disabled
description=<<EOT
Force the captive portal to use HTTPS when redirecting captured clients.
EOT

[captive_portal.status_only_on_production]
type=toggle
options=enabled|disabled
description=<<EOT
When enabled the /status page will only be available on the
production network. By default this is disabled
EOT

[advanced.reevaluate_access_reasons]
type=multi
options=node_modify|manage_register|manage_deregister|manage_vclose|manage_vopen|violation_modify|violation_add|violation_delete|redir.cgi|pfcmd_vlan
description=<<EOT
After which calls to pfcmd do we have to re-evaluate the state of a node and 
re-assign VLAN or change iptables rules
EOT

[advanced.pfcmd_error_color]
type=toggle
options=red|green|yellow|blue|magenta|cyan
description=<<EOT
Color of the error text for pfcmd
EOT

[advanced.pfcmd_warning_color]
type=toggle
options=yellow|green|red|blue|magenta|cyan
description=<<EOT
Color of the warning text for pfcmd
EOT

[advanced.pfcmd_success_color]
type=toggle
options=green|red|yellow|blue|magenta|cyan
description=<<EOT
Color of the success text for pfcmd
EOT

[advanced.hash_passwords]
type=toggle
options=plaintext|bcrypt
description=<<EOT
The algorithm used to hash the passwords in the database.
This will only affect newly created or reset passwords.
EOT

[advanced.hashing_cost]                                                                                               
type=numeric
description=<<EOT
The cost factor to apply to the password hashing if applicable.
Currently only applies to bcrypt.
EOT

[omapi.ip2mac_lookup]
type=toggle
options=enabled|disabled
description=<<EOT
Use OMAPI to query DHCPd for the MAC address of a given IP address
EOT

[omapi.mac2ip_lookup]
type=toggle
options=enabled|disabled
description=<<EOT
Use OMAPI to query DHCPd for the IP address of a given MAC address
EOT

[omapi.key_name]
type=text
description=<<EOT
The OMAPI key name for signing messages
EOT

[omapi.key_base64]
type=text
description=<<EOT
The OMAPI base64 key for signing messages
EOT

[omapi.port]
type=text
description=<<EOT
The OMAPI port number
EOT

[omapi.host]
type=text
description=<<EOT
The OMAPI host
EOT

[provisioning.autoconfig]
type=toggle
options=enabled|disabled
description=<<EOT
Enable or Disable the generation of a pre-built XML mobile configuration profile for iPhone, iPad, or iPod users
EOT

[provisioning.ssid]
type=text
description=<<EOT
The hidden SSID where the user should connect to after registration
EOT

[provisioning.category]
type=text
description=<<EOT
Apply to node that are members of the following category
EOT

[provisioning.certificate]
type=text
description=<<EOT
Path of the ca certificate
EOT

[billing.gateway]
type=toggle
options=authorize_net|mirapay
description=<<EOT
The payment gateway to process the payments
EOT

[billing.authorizenet_posturl]
type=text
description=<<EOT
The payment gateway processing URL (Provided by Authorize.net)
EOT

[billing.authorizenet_login]
type=text
description=<<EOT
The merchant's unique API Login ID (Provided by Authorize.net)
EOT

[billing.authorizenet_trankey]
type=text
description=<<EOT
The merchant's unique Transaction Key (Provided by Authorize.net)
EOT

[billing.mirapay_url]
type=text
description=<<EOT
The payment gateway processing URL for mirapay
EOT

[billing.mirapay_currency]
type=toggle
options=USD|CAD
description=<<EOT
The currency of the mirapay transactions
EOT

[billing.mirapay_terminal_id]
type=text
description=<<EOT
The terminal id for mirapay
EOT

[billing.mirapay_terminal_id_group]
type=text
description=<<EOT
The terminal id group for mirapay
EOT

[billing.mirapay_hash_password]
type=text
description=<<EOT
The hash password for mirapay
EOT

[node_import.pid]
type=text
description=<<EOT
Default pid value to assign to imported nodes.
EOT

[node_import.category]
type=text
description=<<EOT
Default category to assign to imported nodes.
EOT

[node_import.voip]
type=toggle
options=yes|no
description=<<EOT
By default is an imported node a Voice over IP device or not?
EOT

[webservices.user]
type=text
description=<<EOT
The webservices user name
EOT

[webservices.pass]
type=text
description=<<EOT
The webservices password
EOT

[webservices.host]
type=text
description=<<EOT
The webservices host
EOT

[webservices.proto]
type=text
description=<<EOT
The webservices proto
EOT

[webservices.port]
type=text
description=<<EOT
The webservices port
EOT

[webservices.aaa_port]
type=text
description=<<EOT
The AAA webservice port
EOT

[maintenance.iplog_cleanup_interval]
type=time
description=<<EOT
Interval at which Packetfence runs iplog cleanup
EOT

[maintenance.iplog_cleanup_batch]
type=numeric
description=<<EOT
How many iplog entries does pfmon batch delete
EOT

[maintenance.iplog_cleanup_timeout]
type=time
description=<<EOT
How long is the iplog cleanup task is allowed to run
EOT

[maintenance.node_cleanup_interval]
type=time
description=<<EOT
Interval at which Packetfence runs node cleanup
EOT

[maintenance.locationlog_cleanup_interval]
type=time
description=<<EOT
Interval at which Packetfence runs locationlog cleanup
EOT

[maintenance.locationlog_cleanup_batch]
type=numeric
description=<<EOT
How many locationlog entries does pfmon batch delete
EOT

[maintenance.locationlog_cleanup_timeout]
type=time
description=<<EOT
How long is the locationlog clean task is allowed to run
EOT

[maintenance.traplog_cleanup_interval]
type=time
description=<<EOT
Interval at which Packetfence runs traplog cleanup
EOT

[maintenance.httpd_portal_cleanup_interval]
type=time
description=<<EOT
Interval at which Packetfence runs httpd portal cleanup
EOT

[maintenance.httpd_admin_cleanup_interval]
type=time
description=<<EOT
Interval at which Packetfence runs httpd admin cleanup
EOT

[maintenance.nodes_maintenance_interval]
type=time
description=<<EOT
Interval at which Packetfence runs nodes maintenance
EOT

[maintenance.violation_maintenance_interval]
type=time
description=<<EOT
Interval at which Packetfence runs violation maintenance
EOT

[maintenance.violation_maintenance_batch]
type=numeric
description=<<EOT
How many violations does pfmon batches
EOT

[maintenance.violation_maintenance_timeout]
type=time
description=<<EOT
How long is the violation maintenance task is allowed to run
EOT

[maintenance.inline_accounting_maintenance_interval]
type=time
description=<<EOT
Interval at which Packetfence runs inline accounting maintenance
EOT

[maintenance.acct_maintenance_interval]
type=time
description=<<EOT
Interval at which Packetfence runs accounting maintenance
EOT

[maintenance.provisioning_compliance_poll_interval]
type=time
description=<<EOT
Interval at which Packetfence runs the polling enforcement on the provisioners.
EOT

[maintenance.ldap_auth_cache_cleanup_interval]
type=time
description=<<EOT
Interval at which Packetfence purges the ldap_auth cache
EOT

<<<<<<< HEAD
[maintenance.cluster_sync_interval]
type=time
description=<<EOT
Interval at which PacketFence runs the sync between all the members of the cluster.
EOT

[active_active.members]
type=text
description=<<EOT
List of ip separate by a comma of all the cluster members.
EOT

[active_active.password]
type=text
description=<<EOT
Shared KEY for vrrp protocol (Must be the same on all members).
=======
[monitoring.statsd_host]
type=text
description=<<EOT
Host to which StatsD metrics are sent.
EOT

[monitoring.statsd_port]
type=numeric
description=<<EOT
Port on the StatsD host to which metrics are sent.
>>>>>>> d110354f
EOT<|MERGE_RESOLUTION|>--- conflicted
+++ resolved
@@ -1308,7 +1308,6 @@
 Interval at which Packetfence purges the ldap_auth cache
 EOT
 
-<<<<<<< HEAD
 [maintenance.cluster_sync_interval]
 type=time
 description=<<EOT
@@ -1325,7 +1324,8 @@
 type=text
 description=<<EOT
 Shared KEY for vrrp protocol (Must be the same on all members).
-=======
+EOT
+
 [monitoring.statsd_host]
 type=text
 description=<<EOT
@@ -1336,5 +1336,4 @@
 type=numeric
 description=<<EOT
 Port on the StatsD host to which metrics are sent.
->>>>>>> d110354f
 EOT