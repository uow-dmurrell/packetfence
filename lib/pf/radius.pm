package pf::radius;

=head1 NAME

pf::radius - Module that deals with everything RADIUS related

=head1 SYNOPSIS

The pf::radius module contains the functions necessary for answering RADIUS queries.
RADIUS is the network access component known as AAA used in 802.1x, MAC authentication, etc.
This module acts as a proxy between our FreeRADIUS perl module's SOAP requests
(packetfence.pm) and PacketFence core modules.

All the behavior contained here can be overridden in lib/pf/radius/custom.pm.

=cut

use strict;
use warnings;

use pf::log;
use Readonly;

use pf::authentication;
use pf::Connection;
use pf::constants;
use pf::constants::trigger qw($TRIGGER_TYPE_ACCOUNTING);
use pf::config;
use pf::locationlog;
use pf::node;
use pf::Switch;
use pf::SwitchFactory;
use pf::util;
use pf::config::util;
use pf::violation;
use pf::role::custom $ROLE_API_LEVEL;
use pf::floatingdevice::custom;
# constants used by this module are provided by
use pf::radius::constants;
use List::Util qw(first);
use pf::util::statsd qw(called);
use pf::StatsD::Timer;
use Data::Thunk;
use Hash::Merge qw (merge);

our $VERSION = 1.03;

=head1 SUBROUTINES

=over

=cut

=item * new - get a new instance of the pf::radius object

=cut

sub new {
    my $logger = get_logger();
    $logger->debug("instantiating new pf::radius object");
    my ( $class, %argv ) = @_;
    my $self = bless { }, $class;
    return $self;
}

=item * authorize - handling the RADIUS authorize call

Returns an arrayref (tuple) with element 0 being a response code for Radius and second element an hash meant
to fill the Radius reply (RAD_REPLY). The arrayref is to workaround a quirk in SOAP::Lite and have everything in result()

See http://search.cpan.org/~byrne/SOAP-Lite/lib/SOAP/Lite.pm#IN/OUT,_OUT_PARAMETERS_AND_AUTOBINDING

=cut

# WARNING: You cannot change the return structure of this sub unless you also update its clients (like the SOAP 802.1x
# module). This is because of the way perl mangles a returned hash as a list. Clients would get confused if you add a
# scalar return without updating the clients.
sub authorize {
    my $timer = pf::StatsD::Timer->new();
    my ($self, $radius_request) = @_;
    my $logger = $self->logger;
    my($switch_mac, $switch_ip,$source_ip,$stripped_user_name,$realm) = $self->_parseRequest($radius_request);
    my $RAD_REPLY_REF;

    $logger->debug("instantiating switch");
    my $switch = pf::SwitchFactory->instantiate({ switch_mac => $switch_mac, switch_ip => $switch_ip, controllerIp => $source_ip});

    # is switch object correct?
    if (!$switch) {
        $logger->warn(
            "Can't instantiate switch ($switch_ip). This request will be failed. "
            ."Are you sure your switches.conf is correct?"
        );
<<<<<<< HEAD
        $RAD_REPLY_REF = [ $RADIUS::RLM_MODULE_FAIL, ('Reply-Message' => "Switch is not managed by PacketFence") ];
        goto AUDIT;
=======
        return [ $RADIUS::RLM_MODULE_FAIL, ('Reply-Message' => "Switch is not managed by PacketFence") ];
>>>>>>> ffcd4b3c
    }


    my ($nas_port_type, $eap_type, $mac, $port, $user_name, $nas_port_id, $session_id) = $switch->parseRequest($radius_request);
    Log::Log4perl::MDC->put( 'mac', $mac );
    my $connection = pf::Connection->new;
    $connection->identifyType($nas_port_type, $eap_type, $mac, $user_name, $switch);
    my $connection_type = $connection->attributesToBackwardCompatible;
    my $connection_sub_type = $connection->subType;
    # switch-specific information retrieval
    my $ssid;
    if (($connection_type & $WIRELESS) == $WIRELESS) {
        $ssid = $switch->extractSsid($radius_request);
        $logger->debug("SSID resolved to: $ssid") if (defined($ssid));
    }

    {
        my $timer = pf::StatsD::Timer->new({ 'stat' => called() . ".getIfIndex"});
        $port = $switch->getIfIndexByNasPortId($nas_port_id) || $self->_translateNasPortToIfIndex($connection_type, $switch, $port);
    }

    my $args = {
        switch => $switch,
        switch_mac => $switch_mac,
        switch_ip => $switch_ip,
        source_ip => $source_ip,
        stripped_user_name => $stripped_user_name,
        realm => $realm,
        nas_port_type => $nas_port_type,
        eap_type => $eap_type,
        mac => $mac,
        ifIndex => $port,
        user_name => $user_name,
        nas_port_id => $nas_port_type,
        session_id => $session_id,
        connection_type => $connection_type,
        connection_sub_type => $connection_sub_type,
        radius_request => $radius_request,
    };

    $logger->trace("received a radius authorization request with parameters: ".
        "nas port type => $nas_port_type, switch_ip => ($switch_ip), EAP-Type => $eap_type, ".
        "mac => [$mac], port => $port, username => \"$user_name\"");

    # let's check if an old port sec entry needs to be removed in another switch
    $self->_handleStaticPortSecurityMovement($args);

    # TODO maybe it's in there that we should do all the magic that happened in the FreeRADIUS module
    # meaning: the return should be decided by _doWeActOnThisCall, not always $RADIUS::RLM_MODULE_NOOP
    my $weActOnThisCall = $self->_doWeActOnThisCall($args);
    if ($weActOnThisCall == 0) {
        $logger->info("We decided not to act on this radius call. Stop handling request from $switch_ip.");
<<<<<<< HEAD
        $RAD_REPLY_REF = [ $RADIUS::RLM_MODULE_NOOP, ('Reply-Message' => "Not acting on this request") ];
        goto CLEANUP;
=======
        return [ $RADIUS::RLM_MODULE_NOOP, ('Reply-Message' => "Not acting on this request") ];
>>>>>>> ffcd4b3c
    }

    $logger->info("handling radius autz request: from switch_ip => ($switch_ip), "
        . "connection_type => " . connection_type_to_str($connection_type) . ","
        . "switch_mac => ".( defined($switch_mac) ? "($switch_mac)" : "(Unknown)" ).", mac => [$mac], port => $port, username => \"$user_name\""
        . ( defined $ssid ? ", ssid => $ssid" : '' ) );

    #add node if necessary
    if ( !node_exist($mac) ) {
        $logger->info("does not yet exist in database. Adding it now");
        node_add_simple($mac);
    }

    # Handling machine auth detection
    if ( defined($user_name) && $user_name =~ /^host\// ) {
        $logger->info("is doing machine auth with account '$user_name'.");
        node_modify($mac, ('machine_account' => $user_name));
    }

    if (defined($session_id)) {
         node_modify($mac, ('sessionid' => $session_id));
    }

    my $switch_id =  $switch->{_id};

    # verify if switch supports this connection type
    if (!$self->_isSwitchSupported($args)) {
        # if not supported, return
<<<<<<< HEAD
        $RAD_REPLY_REF = $self->_switchUnsupportedReply($args);
        goto CLEANUP;
=======
        return $self->_switchUnsupportedReply($args);
>>>>>>> ffcd4b3c
    }


    my $role_obj = new pf::role::custom();

    # Vlan Filter
    my $node_info = node_view($mac);
    $args->{'ssid'} = $ssid;
    $args->{'node_info'} = $node_info;
    my $result = $role_obj->filterVlan('IsPhone',$args);
    # determine if we need to perform automatic registration
    # either the switch detects that this is a phone or we take the result from the vlan filters
    my $isPhone = $switch->isPhoneAtIfIndex($mac, $port) || defined($result);

    $args->{'isPhone'} = $isPhone;

    $args->{'autoreg'} = 0;
    # should we auto-register? let's ask the VLAN object
    if ($role_obj->shouldAutoRegister($args)) {
        $args->{'autoreg'} = 1;
        # automatic registration
        my %autoreg_node_defaults = $role_obj->getNodeInfoForAutoReg($args);
        $args->{'node_info'} = merge($args->{'node_info'}, \%autoreg_node_defaults);
        $logger->debug("[$mac] auto-registering node");
        if (!node_register($mac, $autoreg_node_defaults{'pid'}, %autoreg_node_defaults)) {
            $logger->error("auto-registration of node failed");
        }
        # Commented out as it opens a locationlog even when sending a reject
        # This shouldn't break anything in the flow as the entry is opened afterwards
        # This also creates duplicate entries since the VLAN hasn't been computed yet
        # Can be removed in PF6
        # jsemaan@inverse.ca
        #$switch->synchronize_locationlog($port, undef, $mac, $isPhone ? $VOIP : $NO_VOIP,
        #    $connection_type, $connection_sub_type, $user_name, $ssid, $stripped_user_name, $realm);
    }

    # if it's an IP Phone, let _authorizeVoip decide (extension point)
    if ($isPhone) {
<<<<<<< HEAD
        $pf::StatsD::statsd->end(called() . ".timing" , $start);
        $RAD_REPLY_REF = $self->_authorizeVoip($args);
        goto CLEANUP;
=======
        return $self->_authorizeVoip($args);
>>>>>>> ffcd4b3c
    }

    # if switch is not in production, we don't interfere with it: we log and we return OK
    if (!$switch->isProductionMode()) {
        $logger->warn("Should perform access control on switch ($switch_id) but the switch "
            ."is not in production -> Returning ACCEPT");
<<<<<<< HEAD
        $RAD_REPLY_REF = [ $RADIUS::RLM_MODULE_OK, ('Reply-Message' => "Switch is not in production, so we allow this request") ];
        goto CLEANUP;
=======
        $switch->disconnectRead();
        $switch->disconnectWrite();
        return [ $RADIUS::RLM_MODULE_OK, ('Reply-Message' => "Switch is not in production, so we allow this request") ];
>>>>>>> ffcd4b3c
    }

    # Check if a floating just plugged in
    $self->_handleAccessFloatingDevices($args);

    # Fetch VLAN depending on node status
    my $role = $role_obj->fetchRoleForNode($args);
    my $vlan = $role->{vlan} || $switch->getVlanByName($role->{role}) || 0;

    $args->{'node_info'}{'source'} = $role->{'source'} if (defined($role->{'source'}) && $role->{'source'} ne '');
    $args->{'node_info'}{'portal'} = $role->{'portal'} if (defined($role->{'portal'}) && $role->{'portal'} ne '');

    $args->{'vlan'} = $vlan;
    $args->{'wasInline'} = $role->{wasInline};
    $args->{'user_role'} = $role->{role};

    #closes old locationlog entries and create a new one if required
    #TODO: Better deal with INLINE RADIUS
    $switch->synchronize_locationlog($port, $vlan, $mac,
        $isPhone ? $VOIP : $NO_VOIP, $connection_type, $connection_sub_type, $user_name, $ssid, $stripped_user_name, $realm, $args->{'user_role'}
    ) if ( (!$role->{wasInline}) && ($vlan != -1) );

    # does the switch support Dynamic VLAN Assignment, bypass if using Inline
    if (!$switch->supportsRadiusDynamicVlanAssignment() && !$role->{wasInline}) {
        $logger->info(
            "Switch doesn't support Dynamic VLAN assignment. " .
            "Setting VLAN with SNMP on (" . $switch->{_id} . ") ifIndex $port to $vlan"
        );
        # WARNING: passing empty switch-lock for now
        # When the _setVlan of a switch who can't do RADIUS VLAN assignment uses the lock we will need to re-evaluate
        $switch->_setVlan( $port, $vlan, undef, {} );
    }

    $RAD_REPLY_REF = $switch->returnRadiusAccessAccept($args);

CLEANUP:
    # cleanup
    $switch->disconnectRead();
    $switch->disconnectWrite();

<<<<<<< HEAD
AUDIT:

    push @$RAD_REPLY_REF, $self->_addRadiusAudit($args);
    $pf::StatsD::statsd->end(called() . ".timing" , $start, 0.25 );

=======
>>>>>>> ffcd4b3c
    return $RAD_REPLY_REF;
}

=item accounting

=cut

sub accounting {
    my $timer = pf::StatsD::Timer->new();
    my ($self, $radius_request) = @_;
    my $logger = $self->logger;

    my ( $switch_mac, $switch_ip, $source_ip, $stripped_user_name, $realm ) = $self->_parseRequest($radius_request);

    $logger->debug("instantiating switch");
    my $switch = pf::SwitchFactory->instantiate( { switch_mac => $switch_mac, switch_ip => $switch_ip, controllerIp => $source_ip } );

    # is switch object correct?
    if ( !$switch ) {
        $logger->warn( "Can't instantiate switch ($switch_ip). This request will be failed. "
                . "Are you sure your switches.conf is correct?" );
        $pf::StatsD::statsd->increment(called() . ".error" );
        return [ $RADIUS::RLM_MODULE_FAIL, ( 'Reply-Message' => "Switch is not managed by PacketFence" ) ];
    }

    my $isStop   = $radius_request->{'Acct-Status-Type'} eq 'Stop';
    my $isUpdate = $radius_request->{'Acct-Status-Type'} eq 'Interim-Update';

    if ($isStop || $isUpdate) {
        my ($nas_port_type, $eap_type, $mac, $port, $user_name, $nas_port_id, $session_id) = $switch->parseRequest($radius_request);

        my $connection = pf::Connection->new;
        $connection->identifyType($nas_port_type, $eap_type, $mac, $user_name, $switch);
        my $connection_type = $connection->attributesToBackwardCompatible;

        $port = $switch->getIfIndexByNasPortId($nas_port_id) || $self->_translateNasPortToIfIndex($connection_type, $switch, $port);

        if($isStop){
            #handle radius floating devices
            $self->_handleAccountingFloatingDevices($switch, $mac, $port);
        }

        # On accounting stop/update, check the usage duration of the node
        if ($mac && $user_name) {
            my $session_time = int $radius_request->{'Acct-Session-Time'};
            if ($session_time > 0) {
                my $node_attributes = node_attributes($mac);
                if (defined $node_attributes->{'time_balance'}) {
                    my $time_balance = $node_attributes->{'time_balance'} - $session_time;
                    $time_balance = 0 if ($time_balance < 0);
                    # Only update the node table on a Stop
                    if ($isStop && node_modify($mac, ('time_balance' => $time_balance))) {
                        $logger->info("Session stopped: duration was $session_time secs ($time_balance secs left)");
                    }
                    elsif ($isUpdate) {
                        $logger->info("Session status: duration is $session_time secs ($time_balance secs left)");
                    }
                    if ($time_balance == 0) {
                        # Trigger violation
                        violation_trigger($mac, $ACCOUNTING_POLICY_TIME, $TRIGGER_TYPE_ACCOUNTING);
                    }
                }
            }
        }
    }

    return [ $RADIUS::RLM_MODULE_OK, ('Reply-Message' => "Accounting ok") ];
}

=item update_locationlog_accounting

Update the location log based on the accounting information

=cut

sub update_locationlog_accounting {
    my $timer = pf::StatsD::Timer->new({sample_rate => 0.05 });
    my ($self, $radius_request) = @_;
    my $logger = $self->logger;

    my ( $switch_mac, $switch_ip, $source_ip, $stripped_user_name, $realm ) = $self->_parseRequest($radius_request);

    $logger->debug("instantiating switch");
    my $switch = pf::SwitchFactory->instantiate( { switch_mac => $switch_mac, switch_ip => $switch_ip, controllerIp => $source_ip } );

    # is switch object correct?
    if ( !$switch ) {
        $logger->warn( "Can't instantiate switch ($switch_ip). This request will be failed. "
                . "Are you sure your switches.conf is correct?" );
        $pf::StatsD::statsd->increment(called() . ".error" );
        return [ $RADIUS::RLM_MODULE_FAIL, ( 'Reply-Message' => "Switch is not managed by PacketFence" ) ];
    }

    if ($switch->supportsRoamingAccounting()) {
        my ($nas_port_type, $eap_type, $mac, $port, $user_name, $nas_port_id, $session_id) = $switch->parseRequest($radius_request);
        my $connection = pf::Connection->new;
        $connection->identifyType($nas_port_type, $eap_type, $mac, $user_name, $switch);
        my $connection_type = $connection->attributesToBackwardCompatible;
        my $connection_sub_type = $connection->subType;
        my $ssid;
        if (($connection_type & $WIRELESS) == $WIRELESS) {
            $ssid = $switch->extractSsid($radius_request);
            $logger->debug("SSID resolved to: $ssid") if (defined($ssid));
        }
        my $vlan;
        $vlan = $radius_request->{'Tunnel-Private-Group-ID'} if ( (defined( $radius_request->{'Tunnel-Type'}) && $radius_request->{'Tunnel-Type'} eq '13') && (defined($radius_request->{'Tunnel-Medium-Type'}) && $radius_request->{'Tunnel-Medium-Type'} eq '6') );
        my $node_info = node_attributes($mac);
        $switch->synchronize_locationlog($port, $vlan, $mac, undef, $connection_type, $connection_sub_type, $user_name, $ssid, $stripped_user_name, $realm, $node_info->{category});
    }
    return [ $RADIUS::RLM_MODULE_OK, ('Reply-Message' => "Update locationlog from accounting ok") ];
}

=item * _parseRequest

Takes FreeRADIUS' RAD_REQUEST hash and process it to return
  AP-MAC
  Network Device IP
  Source-IP

=cut

sub _parseRequest {
    my ($self, $radius_request) = @_;
    my $ap_mac = $self->extractApMacFromRadiusRequest($radius_request);
    # freeradius 2 provides the client IP in NAS-IP-Address not Client-IP-Address (non-standard freeradius1 attribute)
    my $networkdevice_ip = $radius_request->{'NAS-IP-Address'} || $radius_request->{'Client-IP-Address'};
    my $source_ip = $radius_request->{'FreeRADIUS-Client-IP-Address'};
    my $stripped_user_name;
    if (defined($radius_request->{'Stripped-User-Name'})) {
        $stripped_user_name = $radius_request->{'Stripped-User-Name'};
    }
    my $realm;
    if (defined($radius_request->{'Realm'})) {
        $realm = $radius_request->{'Realm'};
    }
    return ($ap_mac, $networkdevice_ip, $source_ip, $stripped_user_name, $realm);
}

sub extractApMacFromRadiusRequest {
    my ($self, $radius_request) = @_;
    my $logger = get_logger();
    # it's put in Called-Station-Id
    # ie: Called-Station-Id = "aa-bb-cc-dd-ee-ff:Secure SSID" or "aa:bb:cc:dd:ee:ff:Secure SSID"
    if (defined($radius_request->{'Called-Station-Id'})) {
        if ($radius_request->{'Called-Station-Id'} =~ /^
            # below is MAC Address with supported separators: :, - or nothing
            ([a-f0-9]{2}([-:]?[a-f0-9]{2}){5})
        /ix) {
            return clean_mac($1);
        } else {
            $logger->info("Unable to extract MAC from Called-Station-Id: ".$radius_request->{'Called-Station-Id'});
        }
    }

    return;
}

=item * _doWeActOnThisCall

Is this request of any interest?

returns 0 for no, 1 for yes

=cut

sub _doWeActOnThisCall {
    my ($self, $args) = @_;
    my $logger = $self->logger;
    $logger->trace("_doWeActOnThisCall called");

    # lets assume we don't act
    my $do_we_act = 0;

    # TODO we could implement some way to know if the same request is being worked on and drop right here

    # is it wired or wireless? call sub accordingly
    if (defined($args->{'connection_type'})) {

        if (($args->{'connection_type'} & $WIRELESS) == $WIRELESS) {
            $do_we_act = $self->_doWeActOnThisCallWireless($args);

        } elsif (($args->{'connection_type'} & $WIRED) == $WIRED) {
            $do_we_act = $self->_doWeActOnThisCallWired($args);
        } else {
            $do_we_act = 0;
        }

    } else {
        # we won't act on an unknown request type
        $do_we_act = 0;
    }
    return $do_we_act;
}

=item * _doWeActOnThisCallWireless

Is this wireless request of any interest?

returns 0 for no, 1 for yes

=cut

sub _doWeActOnThisCallWireless {
    my ($self, $args) = @_;
    my $logger = $self->logger;
    $logger->trace("_doWeActOnThisCallWireless called");

    # for now we always act on wireless radius authorize
    return 1;
}

=item * _doWeActOnThisCallWired - is this wired request of any interest?

Pass all the info you can

returns 0 for no, 1 for yes

=cut

sub _doWeActOnThisCallWired {
    my ($self, $args) = @_;
    my $logger = $self->logger;
    $logger->trace("_doWeActOnThisCallWired called");

    # for now we always act on wired radius authorize
    return 1;
}

=item * _authorizeVoip - RADIUS authorization of VoIP

All of the parameters from the authorize method call are passed just in case someone who override this sub
need it. However, connection_type is passed instead of nas_port_type and eap_type and the switch object
instead of switch_ip.

Returns the same structure as authorize(), see it's POD doc for details.

=cut

sub _authorizeVoip {
    my $timer = pf::StatsD::Timer->new({sample_rate => 0.05 });
    my ($self, $args) = @_;
    my $logger = $self->logger;

    if (!$args->{'switch'}->supportsRadiusVoip()) {
        $logger->warn("Returning failure to RADIUS.");
        $args->{'switch'}->disconnectRead();
        $args->{'switch'}->disconnectWrite();
        return [
            $RADIUS::RLM_MODULE_FAIL,
            ('Reply-Message' => "Server reported: VoIP authorization over RADIUS not supported for this network device")
        ];
    }
    $args->{'switch'}->synchronize_locationlog($args->{'port'}, $args->{'switch'}->getVlanByName('voice'), $args->{'mac'}, 1, $args->{'connection_type'}, $args->{'connection_sub_type'}, $args->{'user_name'}, $args->{'ssid'});

    my %RAD_REPLY = $args->{'switch'}->getVoipVsa();
    $args->{'switch'}->disconnectRead();
    $args->{'switch'}->disconnectWrite();
    return [$RADIUS::RLM_MODULE_OK, %RAD_REPLY];
}

=item * _translateNasPortToIfIndex - convert the number in NAS-Port into an ifIndex only when relevant

=cut

sub _translateNasPortToIfIndex {
    my ($self, $conn_type, $switch, $port) = @_;
    my $logger = $self->logger;

    if (($conn_type & $WIRED) == $WIRED) {
        $logger->trace("(" . $switch->{_id} . ") translating NAS-Port to ifIndex for proper accounting");
        return $switch->NasPortToIfIndex($port);
    } elsif (($conn_type & $WIRELESS) == $WIRELESS && !defined($port)) {
        $logger->debug("(" . $switch->{_id} . ") got empty NAS-Port parameter, setting 0 to avoid breakage");
        $port = 0;
    }
    return $port;
}

=item * _isSwitchSupported

Determines if switch is supported by current connection type.

=cut

sub _isSwitchSupported {
    my ($self, $args) = @_;
    my $logger = $self->logger;

    if ($args->{'connection_type'} == $WIRED_MAC_AUTH) {
        return $args->{'switch'}->supportsWiredMacAuth();
    } elsif ($args->{'connection_type'} == $WIRED_802_1X) {
        return $args->{'switch'}->supportsWiredDot1x();
    } elsif ($args->{'connection_type'} == $WIRELESS_MAC_AUTH) {
        # TODO implement supportsWirelessMacAuth (or supportsWireless)
        $logger->trace("Wireless doesn't have a supports...() call for now, always say it's supported");
        return $TRUE;
    } elsif ($args->{'connection_type'} == $WIRELESS_802_1X) {
        # TODO implement supportsWirelessMacAuth (or supportsWireless)
        $logger->trace("Wireless doesn't have a supports...() call for now, always say it's supported");
        return $TRUE;
    }
}

=item * _switchUnsupportedReply - what is sent to RADIUS when a switch is unsupported

=cut

sub _switchUnsupportedReply {
    my ($self, $args) = @_;
    my $logger = $self->logger;

    $logger->warn("(" . $args->{'switch'}->{_id} . ") Sending REJECT since switch is unsupported");
    $args->{'switch'}->disconnectRead();
    $args->{'switch'}->disconnectWrite();
    return [$RADIUS::RLM_MODULE_FAIL, ('Reply-Message' => "Network device does not support this mode of operation")];
}

sub _handleStaticPortSecurityMovement {
    my $timer = pf::StatsD::Timer->new;
    my ($self,$args) = @_;
    my $logger = $self->logger;
    #determine if $mac is authorized elsewhere
    my $locationlog_mac = locationlog_view_open_mac($args->{'mac'});
    #Nothing to do if there is no location log
    unless( defined($locationlog_mac) ){
        return undef;
    }

    my $old_switch_id = $locationlog_mac->{'switch'};
    #Nothing to do if it is the same switch
    if ( $old_switch_id eq $args->{'switch'}->{_id} ) {
<<<<<<< HEAD
        $pf::StatsD::statsd->end(called() . ".timing" , $start, 0.25 );
=======
>>>>>>> ffcd4b3c
        return undef;
    }

    my $oldSwitch = pf::SwitchFactory->instantiate($old_switch_id);
    if (!$oldSwitch) {
        $logger->error("Can not instantiate switch $old_switch_id !");
        return;
    }
    my $old_port   = $locationlog_mac->{'port'};
    if (!$oldSwitch->isStaticPortSecurityEnabled($old_port)){
        $logger->debug("Stopping port-security handling in radius since old location is not port sec enabled");
        return;
    }
    my $old_vlan   = $locationlog_mac->{'vlan'};
    my $is_old_voip = is_node_voip($args->{'mac'});

    # We check if the mac moved in a different switch. If it's a different port we don't care.
    # Let's say MAB + port sec on the same switch is a bit too extreme

    $logger->debug("has still open locationlog entry at $old_switch_id ifIndex $old_port");

    $logger->info("Will try to check on this node's previous switch if secured entry needs to be removed. ".
        "Old Switch IP: $old_switch_id");
    my $secureMacAddrHashRef = $oldSwitch->getSecureMacAddresses($old_port);
    if ( exists( $secureMacAddrHashRef->{$args->{'mac'}} ) ) {
        my $fakeMac = $oldSwitch->generateFakeMac( $is_old_voip, $old_port );
        $logger->info("de-authorizing $args->{'mac'} (new entry $fakeMac) at old location $old_switch_id ifIndex $old_port");
        $oldSwitch->authorizeMAC( $old_port, $args->{'mac'}, $fakeMac,
            ( $is_old_voip ? $oldSwitch->getVoiceVlan($old_port) : $oldSwitch->getVlan($old_port) ),
            ( $is_old_voip ? $oldSwitch->getVoiceVlan($old_port) : $oldSwitch->getVlan($old_port) ) );
    } else {
        $logger->info("MAC not found on node's previous switch secure table or switch inaccessible.");
    }
    locationlog_update_end_mac($args->{'mac'});
}

=item * _handleFloatingDevices

Takes care of handling the flow for the RADIUS floating devices when receiving an Accept-Request

=cut

sub _handleAccessFloatingDevices{
    my ($self, $args) = @_;
    my $logger = $self->logger;
    if( exists( $ConfigFloatingDevices{$args->{'mac'}} ) ){
        my $floatingDeviceManager = new pf::floatingdevice::custom();
        $floatingDeviceManager->enableMABFloating($args->{'mac'}, $args->{'switch'}, $args->{'port'});
    }
}

=item * _handleAccountingFloatingDevices

Takes care of handling the flow for the RADIUS floating devices when receiving an accounting stop

=cut

sub _handleAccountingFloatingDevices{
    my ($self, $switch, $mac, $port) = @_;
    my $logger = $self->logger;
    $logger->debug("Verifying if $mac has to be handled as a floating");
    if (exists( $ConfigFloatingDevices{$mac} ) ){
        my $floatingDeviceManager = new pf::floatingdevice::custom();

        my $floating_location = locationlog_view_open_mac($mac);
        $port = $floating_location->{port};
        if(!defined($port)){
            $logger->info("Cannot find locationlog entry for floating device $mac. Assuming floating device mode is off.");
            return;
        }

        $logger->info("Floating device $mac has just been detected as unplugged. Disabling floating device mode on $switch->{_ip} port $port");
        # close location log entry to remove the port from the floating mode.
        locationlog_update_end_mac($mac);
        # disable floating device mode on the port
        $floatingDeviceManager->disableMABFloating($switch, $port);
    }
}

=item logger

Return the current logger for the object

=cut

sub logger {
    my ($proto) = @_;
    return get_logger( ref($proto) || $proto );
}

=item switch_access

return RADIUS attributes or reject for switch login

=cut

sub switch_access {
    my ($self, $radius_request) = @_;
    my $logger = $self->logger;
    my $start = Time::HiRes::gettimeofday();
    my($switch_mac, $switch_ip,$source_ip,$stripped_user_name,$realm) = $self->_parseRequest($radius_request);

    $logger->debug("instantiating switch");
    my $switch = pf::SwitchFactory->instantiate({ switch_mac => $switch_mac, switch_ip => $switch_ip, controllerIp => $source_ip});

    # is switch object correct?
    if (!$switch) {
        $logger->warn(
            "Unknown switch ($switch_ip). This request will be failed."
        );
        $pf::StatsD::statsd->end(called() . ".timing" , $start);
        return [ $RADIUS::RLM_MODULE_FAIL, ('Reply-Message' => "Switch is not managed by PacketFence") ];
    }
    if ( isdisabled($switch->{_cliAccess})) {
        $logger->warn("CLI Access is not permit on this switch $switch->{_id}");
        return [ $RADIUS::RLM_MODULE_FAIL, ('Reply-Message' => "CLI Access is not allowed by PacketFence on this switch") ];
    }
    my $args = {
        switch => $switch,
        switch_mac => $switch_mac,
        switch_ip => $switch_ip,
        source_ip => $source_ip,
        stripped_user_name => $stripped_user_name,
        realm => $realm,
        user_name => $radius_request->{'User-Name'},
        radius_request => $radius_request,
    };

    my ( $return, $message, $source_id ) = pf::authentication::authenticate( { 'username' =>  $radius_request->{'User-Name'}, 'password' =>  $radius_request->{'User-Password'}, 'rule_class' => $Rules::ADMIN }, @{pf::authentication::getInternalAuthenticationSources()} );
    if ( defined($return) && $return == $TRUE ) {
        my $value = &pf::authentication::match($source_id, { username => $radius_request->{'User-Name'}, 'rule_class' => $Rules::ADMIN }, $Actions::SET_ACCESS_LEVEL);
        if ($value) {
            if (exists $pf::config::ConfigAdminRoles{$value}->{'ACTIONS'}->{'SWITCH_LOGIN_WRITE'}) {
                return $switch->returnAuthorizeWrite($args);
            }
            if (exists $pf::config::ConfigAdminRoles{$value}->{'ACTIONS'}->{'SWITCH_LOGIN_READ'}) {
                return $switch->returnAuthorizeRead($args);
            }
            $logger->info("User $args->{'user_name'} has no role (SWITCH_LOGIN_READ or SWITCH_LOGIN_WRITE) to permit to login in $args->{'switch'}{'_id'}");
            return [ $RADIUS::RLM_MODULE_FAIL, ('Reply-Message' => "User has no role defined in PacketFence to allow switch login (SWITCH_LOGIN_READ or SWITCH_LOGIN_WRITE)") ];
        }
    } else {
        $logger->info("User $args->{'user_name'} tried to login in $args->{'switch'}{'_id'} but authentication failed");
        return [ $RADIUS::RLM_MODULE_FAIL, ( 'Reply-Message' => "Authentication failed" ) ];
}

our %ARGS_TO_RADIUS_ATTRIBUTES = (
    mac => 'PacketFence-Mac',
    user_name => 'PacketFence-UserName',
    ifIndex => 'PacketFence-IfIndex',
    is_phone => 'PacketFence-IsPhone',
    ssid => 'PacketFence-SSID',
    autoreg => 'PacketFence-AutoReg',
    eap_type => 'PacketFence-Eap-Type',
    connection_type => 'PacketFence-Connection-Type',
    user_role => 'PacketFence-Role',
);

our %NODE_ATTRIBUTES_TO_RADIUS_ATTRIBUTES = (
    status => 'PacketFence-Status',
    source => 'PacketFence-Source',
    portal => 'PacketFence-Profile',
    computername => 'PacketFence-Computer-Name',
);

our %SWITCH_ATTRIBUTES_TO_RADIUS_ATTRIBUTES = (
    _id => 'PacketFence-Switch-Id',
    _ip => 'PacketFence-Switch-Ip-Address',
    _switchMac => 'PacketFence-Switch-Mac',
);

=item _addRadiusAudit

=cut

sub _addRadiusAudit {
    my ($self, $args) = @_;
    my $stash = {};
    _update_audit_stash($stash, \%ARGS_TO_RADIUS_ATTRIBUTES, $args);
    my $switch = $args->{switch};
    if ($switch) {
        _update_audit_stash($stash, \%SWITCH_ATTRIBUTES_TO_RADIUS_ATTRIBUTES, $switch);
    }
    my $node = $args->{node_info};
    if($node) {
        _update_audit_stash($stash, \%NODE_ATTRIBUTES_TO_RADIUS_ATTRIBUTES, $node);
    }
    $stash->{'PacketFence-Connection-Type'} = connection_type_to_str($stash->{'PacketFence-Connection-Type'})
      if exists $stash->{'PacketFence-Connection-Type'} && defined $stash->{'PacketFence-Connection-Type'};
    return (RADIUS_AUDIT => $stash);
}

sub _update_audit_stash {
    my ($stash, $lookup, $args) = @_;
    foreach my $key (keys %$lookup) {
        next unless exists $args->{$key} && defined $args->{$key};
        $stash->{$lookup->{$key}} = $args->{$key};
    }
}

=back

=head1 AUTHOR

Inverse inc. <info@inverse.ca>

=head1 COPYRIGHT

Copyright (C) 2005-2015 Inverse inc.

=head1 LICENSE

This program is free software; you can redistribute it and/or
modify it under the terms of the GNU General Public License
as published by the Free Software Foundation; either version 2
of the License, or (at your option) any later version.

This program is distributed in the hope that it will be useful,
but WITHOUT ANY WARRANTY; without even the implied warranty of
MERCHANTABILITY or FITNESS FOR A PARTICULAR PURPOSE.  See the
GNU General Public License for more details.

You should have received a copy of the GNU General Public License
along with this program; if not, write to the Free Software
Foundation, Inc., 51 Franklin Street, Fifth Floor, Boston, MA  02110-1301,
USA.

=cut

1;

# vim: set shiftwidth=4:
# vim: set expandtab:
# vim: set tabstop=4:
# vim: set backspace=indent,eol,start:<|MERGE_RESOLUTION|>--- conflicted
+++ resolved
@@ -91,12 +91,8 @@
             "Can't instantiate switch ($switch_ip). This request will be failed. "
             ."Are you sure your switches.conf is correct?"
         );
-<<<<<<< HEAD
         $RAD_REPLY_REF = [ $RADIUS::RLM_MODULE_FAIL, ('Reply-Message' => "Switch is not managed by PacketFence") ];
         goto AUDIT;
-=======
-        return [ $RADIUS::RLM_MODULE_FAIL, ('Reply-Message' => "Switch is not managed by PacketFence") ];
->>>>>>> ffcd4b3c
     }
 
 
@@ -149,12 +145,8 @@
     my $weActOnThisCall = $self->_doWeActOnThisCall($args);
     if ($weActOnThisCall == 0) {
         $logger->info("We decided not to act on this radius call. Stop handling request from $switch_ip.");
-<<<<<<< HEAD
         $RAD_REPLY_REF = [ $RADIUS::RLM_MODULE_NOOP, ('Reply-Message' => "Not acting on this request") ];
         goto CLEANUP;
-=======
-        return [ $RADIUS::RLM_MODULE_NOOP, ('Reply-Message' => "Not acting on this request") ];
->>>>>>> ffcd4b3c
     }
 
     $logger->info("handling radius autz request: from switch_ip => ($switch_ip), "
@@ -183,12 +175,8 @@
     # verify if switch supports this connection type
     if (!$self->_isSwitchSupported($args)) {
         # if not supported, return
-<<<<<<< HEAD
         $RAD_REPLY_REF = $self->_switchUnsupportedReply($args);
         goto CLEANUP;
-=======
-        return $self->_switchUnsupportedReply($args);
->>>>>>> ffcd4b3c
     }
 
 
@@ -227,27 +215,17 @@
 
     # if it's an IP Phone, let _authorizeVoip decide (extension point)
     if ($isPhone) {
-<<<<<<< HEAD
         $pf::StatsD::statsd->end(called() . ".timing" , $start);
         $RAD_REPLY_REF = $self->_authorizeVoip($args);
         goto CLEANUP;
-=======
-        return $self->_authorizeVoip($args);
->>>>>>> ffcd4b3c
     }
 
     # if switch is not in production, we don't interfere with it: we log and we return OK
     if (!$switch->isProductionMode()) {
         $logger->warn("Should perform access control on switch ($switch_id) but the switch "
             ."is not in production -> Returning ACCEPT");
-<<<<<<< HEAD
         $RAD_REPLY_REF = [ $RADIUS::RLM_MODULE_OK, ('Reply-Message' => "Switch is not in production, so we allow this request") ];
         goto CLEANUP;
-=======
-        $switch->disconnectRead();
-        $switch->disconnectWrite();
-        return [ $RADIUS::RLM_MODULE_OK, ('Reply-Message' => "Switch is not in production, so we allow this request") ];
->>>>>>> ffcd4b3c
     }
 
     # Check if a floating just plugged in
@@ -288,14 +266,11 @@
     $switch->disconnectRead();
     $switch->disconnectWrite();
 
-<<<<<<< HEAD
 AUDIT:
 
     push @$RAD_REPLY_REF, $self->_addRadiusAudit($args);
     $pf::StatsD::statsd->end(called() . ".timing" , $start, 0.25 );
 
-=======
->>>>>>> ffcd4b3c
     return $RAD_REPLY_REF;
 }
 
@@ -627,10 +602,6 @@
     my $old_switch_id = $locationlog_mac->{'switch'};
     #Nothing to do if it is the same switch
     if ( $old_switch_id eq $args->{'switch'}->{_id} ) {
-<<<<<<< HEAD
-        $pf::StatsD::statsd->end(called() . ".timing" , $start, 0.25 );
-=======
->>>>>>> ffcd4b3c
         return undef;
     }
 
