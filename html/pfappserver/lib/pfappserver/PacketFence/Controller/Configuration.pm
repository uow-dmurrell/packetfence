package pfappserver::PacketFence::Controller::Configuration;

=head1 NAME

pfappserver::PacketFence::Controller::Configuration - Catalyst Controller

=head1 DESCRIPTION

Catalyst Controller.

=cut

use strict;
use warnings;

use Date::Parse;
use HTTP::Status qw(:constants is_error is_success);
use Moose;
use namespace::autoclean;
use POSIX;
use URI::Escape::XS;
use Log::Log4perl qw(get_logger);

use pf::os;
use pf::util qw(load_oui download_oui);
# imported only for the $TIME_MODIFIER_RE regex. Ideally shouldn't be
# imported but it's better than duplicating regex all over the place.
use pf::config;
use pf::admin_roles;
use pfappserver::Form::Config::Pf;

BEGIN {extends 'pfappserver::Base::Controller'; }

=head1 METHODS

=cut

=head2 _process_section

=cut

our %ALLOWED_SECTIONS = (
    general => undef,
    network => undef,
    trapping => undef,
    registration => undef,
    guests_self_registration => undef,
    guests_admin_registration => undef,
    billing => undef,
    alerting => undef,
    scan => undef,
    maintenance => undef,
    expire => undef,
    services => undef,
    vlan => undef,
    inline => undef,
    servicewatch => undef,
    captive_portal => undef,
    advanced => undef,
    provisioning => undef,
    webservices => undef,
<<<<<<< HEAD
    active_active => undef,
=======
    monitoring => undef,
>>>>>>> d110354f
);


=head2 index

=cut

sub index :Path :Args(0) { }


=head2 section

The generic handler for all pf sections

=cut

sub section :Path :Args(1) :AdminRole('CONFIGURATION_MAIN_READ') {
    my ($self, $c, $section) = @_;
    my $logger = get_logger();
    if (exists $ALLOWED_SECTIONS{$section} ) {
        my ($params, $form);
        my ($status,$status_msg,$results);

        $c->stash->{section} = $section;

        my $model = $c->model('Config::Pf');
        $form = $c->form("Config::Pf", section => $section);
        if ($c->request->method eq 'POST') {
            if(admin_can([$c->user->roles], 'CONFIGURATION_MAIN_UPDATE')) {
                $form->process(params => $c->req->params);
                $logger->info("Processed form");
                if ($form->has_errors) {
                    $status = HTTP_PRECONDITION_FAILED;
                    $status_msg = $form->field_errors;
                } else {
                    ($status,$status_msg) = $model->update($section, $form->value);
                    if (is_success($status)) {
                        ($status,$status_msg) = $model->commit();
                    }
                }
            } else {
                $c->response->status(HTTP_UNAUTHORIZED);
                $c->stash->{status_msg} = "You don't have the rights to perform this action.";
                $c->stash->{current_view} = 'JSON';
                $c->detach();
            }
        } else {
            ($status,$results) = $model->read($section);
            if (is_success($status)) {
                $form->process(init_object => $results);
                $c->stash->{form} = $form;
            } else {
                $status_msg = $results;
            }
        }
        $c->log->info("status $status");
        if(is_error($status)) {
            $c->stash(
                current_view => 'JSON',
                status_msg => $status_msg
            );
        }
        $c->response->status($status);
    } else {
        $c->go('Root','default');
    }
}

=head2 duration

Given the number of seconds since the Epoch and a trigger, returns the formatted end date.

=cut

sub duration :Local :Args(2) {
    my ($self, $c, $time, $trigger) = @_;

    my $status = HTTP_PRECONDITION_FAILED;
    if ($time && $trigger) {
        my $duration = access_duration($trigger, $time);
        if ($duration) {
            $status = HTTP_OK;
            $c->stash->{status_msg} = $duration;
        }
    }
    $c->stash->{current_view} = 'JSON';
    $c->response->status($status);
}

=head2 interfaces

=cut

sub interfaces :Local {
    my ($self, $c) = @_;

    $c->go('Controller::Interface', 'index');
}

=head2 switches

=cut

sub switches :Local {
    my ($self, $c) = @_;

    $c->go('Controller::Config::Switch', 'index');
}

=head2 floating_devices

=cut

sub floating_devices :Local {
    my ($self, $c) = @_;

    $c->go('Controller::Config::FloatingDevice', 'index');
}

=head2 authentication

=cut

sub authentication :Local {
    my ($self, $c) = @_;

    $c->go('Controller::Authentication', 'index');
}

=head2 users

=cut

sub users :Local {
    my ($self, $c) = @_;

    $c->go('Controller::User', 'create');
}

=head2 violations

=cut

sub violations :Local {
    my ($self, $c) = @_;

    $c->go('Controller::Violation', 'index');
}

=head2 soh

=cut

sub soh :Local {
    my ($self, $c) = @_;

    $c->go('Controller::SoH', 'index');
}

=head2 roles

=cut

sub roles :Local {
    my ($self, $c) = @_;

    $c->go('Controller::Roles', 'index');
}

=head1 COPYRIGHT

Copyright (C) 2005-2015 Inverse inc.

=head1 LICENSE

This program is free software; you can redistribute it and/or
modify it under the terms of the GNU General Public License
as published by the Free Software Foundation; either version 2
of the License, or (at your option) any later version.

This program is distributed in the hope that it will be useful,
but WITHOUT ANY WARRANTY; without even the implied warranty of
MERCHANTABILITY or FITNESS FOR A PARTICULAR PURPOSE.  See the
GNU General Public License for more details.

You should have received a copy of the GNU General Public License
along with this program; if not, write to the Free Software
Foundation, Inc., 51 Franklin Street, Fifth Floor, Boston, MA  02110-1301,
USA.

=cut

__PACKAGE__->meta->make_immutable;

1;<|MERGE_RESOLUTION|>--- conflicted
+++ resolved
@@ -59,11 +59,8 @@
     advanced => undef,
     provisioning => undef,
     webservices => undef,
-<<<<<<< HEAD
     active_active => undef,
-=======
     monitoring => undef,
->>>>>>> d110354f
 );
 
 
