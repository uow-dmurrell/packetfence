--- conflicted
+++ resolved
@@ -33,11 +33,7 @@
 #
 Summary: PacketFence network registration / worm mitigation system
 Name: packetfence
-<<<<<<< HEAD
-Version: 3.0.1
-=======
 Version: 3.1.0
->>>>>>> 09d63bec
 Release: %{source_release}%{?dist}
 License: GPL
 Group: System Environment/Daemons
