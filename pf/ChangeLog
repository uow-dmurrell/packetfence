--- conflicted
+++ resolved
@@ -1,11 +1,11 @@
 2010-10-06	Olivier Bilodeau <obilodeau@inverse.ca>
-<<<<<<< HEAD
 	* pf/conf/dhcp_fingerprints.conf: Added HP ProCurve Access Point and
 	Controller fingerprints and Ricoh MFP.
 
 	* pf/conf/templates/httpd.conf.apache22: Apache debugging
 	instructions. Commented by default only there as a reminder.
-=======
+
+2010-10-06	Olivier Bilodeau <obilodeau@inverse.ca>
 	* pf/html/admin/node/edit.php: Fixed a regression where node fields 
 	coming from locationlog where set to be editable and would cause 
 	grammar failure during node editing.
@@ -43,7 +43,6 @@
 	a potentially destabilizing change. Database changes were made also.
 	http://www.packetfence.org/bugs/view.php?id=995
 	http://www.packetfence.org/bugs/view.php?id=1002
->>>>>>> c90cf17c
 
 2010-09-30	Olivier Bilodeau <obilodeau@inverse.ca>
 	* pf/UPGRADE, pf/addons/autodiscover.pl, 
