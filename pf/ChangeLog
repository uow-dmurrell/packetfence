--- conflicted
+++ resolved
@@ -1,34 +1,23 @@
-<<<<<<< HEAD
+2010-08-04	Olivier Bilodeau <obilodeau@inverse.ca>
+	* pf/conf/pf-release, pf/packetfence.spec, pf/t/pfcmd.t: Officially 
+	entering pre-release snapshots land for 1.9.1
+
+	* pf/README_SWITCHES: Aligned content with webiste regarding Aruba
+	support
+
+	* pf/lib/pf/scan.pm: Increasing log severity for a nessus scan error
+	Heading towards #1032 improvements;
+	http://www.packetfence.org/bugs/view.php?id=1032
+
+2010-08-03	Olivier Bilodeau <obilodeau@inverse.ca>
+	* pf/conf/dhcp_fingerprints.conf: New DHCP fingerprints: Cisco
+	Wireless Access Point and FortiOS
+
 2010-07-23	Olivier Bilodeau <obilodeau@inverse.ca>
 	* pf/NEWS, pf/UPGRADE: Starting the NEWS file for the next release
 	series out of trunk.
 	Added some info to UPGRADE because of yesterday's change and fixed the
 	database upgrade script that was renamed.
-
-2010-07-22	Olivier Bilodeau <obilodeau@inverse.ca>
-	* pf/lib/pf/radius.pm: A sample of working RADIUS VoIP authorization
-	for Cisco switches in pf::radius' authorize_voip. Fixes #1008;
-	http://www.packetfence.org/bugs/view.php?id=1008
-
-	* pf/lib/pf/lookup/node.pm: Output of node lookup is aligned. Fixes
-	#1006;
-	http://www.packetfence.org/bugs/view.php?id=1006
-	Also added vim modelines to force proper whitespace
-=======
-2010-08-04	Olivier Bilodeau <obilodeau@inverse.ca>
-	* pf/conf/pf-release, pf/packetfence.spec, pf/t/pfcmd.t: Officially 
-	entering pre-release snapshots land for 1.9.1
-
-	* pf/README_SWITCHES: Aligned content with webiste regarding Aruba
-	support
-
-	* pf/lib/pf/scan.pm: Increasing log severity for a nessus scan error
-	Heading towards #1032 improvements;
-	http://www.packetfence.org/bugs/view.php?id=1032
-
-2010-08-03	Olivier Bilodeau <obilodeau@inverse.ca>
-	* pf/conf/dhcp_fingerprints.conf: New DHCP fingerprints: Cisco
-	Wireless Access Point and FortiOS
 
 2010-07-22	Olivier Bilodeau <obilodeau@inverse.ca>
 	* pf/html/admin/configuration/switches_add.php, 
@@ -36,7 +25,16 @@
 	again...
 	Now, to fix it for good, instead of asking people to behave, I'm 
 	forcing vim parameters to enforce them! mouhahahhaa! :)
->>>>>>> a44cac74
+
+2010-07-22	Olivier Bilodeau <obilodeau@inverse.ca>
+	* pf/lib/pf/radius.pm: A sample of working RADIUS VoIP authorization
+	for Cisco switches in pf::radius' authorize_voip. Fixes #1008;
+	http://www.packetfence.org/bugs/view.php?id=1008
+
+	* pf/lib/pf/lookup/node.pm: Output of node lookup is aligned. Fixes
+	#1006;
+	http://www.packetfence.org/bugs/view.php?id=1006
+	Also added vim modelines to force proper whitespace
 
 2010-07-15	Olivier Bilodeau <obilodeau@inverse.ca>
 	* pf/packetfence.spec, pf/NEWS: 1.9.0 released!
