--- conflicted
+++ resolved
@@ -75,20 +75,6 @@
                 . "Returning the switch's isolation VLAN.");
             return $switch->getVlanByName('isolationVlan');
         }
-<<<<<<< HEAD
-        my $node_info = node_view($mac);
-        if ( isenabled( $Config{'trapping'}{'registration'} ) ) {
-
-            # not defined or unreg or pending stay in registration VLAN
-            if ( !defined($node_info) ||
-                $node_info->{'status'} eq $pf::node::STATUS_UNREGISTERED ||
-                $node_info->{'status'} eq $pf::node::STATUS_PENDING
-            ) {
-                $logger->info("MAC: $mac is unregistered; belongs into registration VLAN");
-                $correctVlanForThisMAC = $switch->{_registrationVlan};
-            } else {
-=======
->>>>>>> a51fbc90
 
         # returning proper violation vlan
         return $violation;
