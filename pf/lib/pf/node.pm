--- conflicted
+++ resolved
@@ -695,21 +695,8 @@
     pf::violation::violation_trigger( $mac, $dec_oui, "VENDORMAC" );
 }
 
-<<<<<<< HEAD
-#sub node_lookup_person {
-#  my ($pid) = @_;
-#  return(db_data($node_lookup_person_sql,$pid));
-#}
-
-#sub node_lookup_node {
-#  my ($mac) = @_;
-#  return(db_data($node_lookup_node_sql,$mac));
-#}
-
 =back
 
-=======
->>>>>>> 60b7bb54
 =head1 AUTHOR
 
 David LaPorte <david@davidlaporte.org>
