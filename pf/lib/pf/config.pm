package pf::config;

=head1 NAME

pf::config - PacketFence configuration

=cut

=head1 DESCRIPTION

pf::config contains the code necessary to read and manipulate the 
PacketFence configuration files.

=head1 CONFIGURATION AND ENVIRONMENT

Read the following configuration files: F<log.conf>, F<pf.conf>, 
F<pf.conf.defaults>, F<networks.conf>, F<dhcp_fingerprints.conf>, F<oui.txt> 

=cut

use strict;
use warnings;
use Config::IniFiles;
use File::Spec;
use Net::Netmask;
use Date::Parse;
use Log::Log4perl;
use File::Basename qw(basename);
use threads;

our (
    $install_dir,              $bin_dir,
    $conf_dir,                 $lib_dir,
    $log_dir,                  %Default_Config,
    %Config,                   @listen_ints,
    @internal_nets,            @routed_isolation_nets,
    @routed_registration_nets, $blackholemac,
    @managed_nets,             @external_nets,
    @dhcplistener_ints,        $monitor_int,
    $unreg_mark,               $reg_mark,
    $black_mark,               $portscan_sid,
    $default_config_file,      $config_file,
    $network_config_file,      $dhcp_fingerprints_file,
<<<<<<< HEAD
    $default_pid,              $fqdn,
    $oui_url,                  $dhcp_fingerprints_url,
    $oui_file,                 @valid_trigger_types,
    $thread
=======
    $node_categories_file,     $default_pid,
    $fqdn,                     $oui_url,
    $dhcp_fingerprints_url,    $oui_file,
    @valid_trigger_types,      $thread,
    %connection_type,          %connection_type_to_str,
    %connection_type_explained
>>>>>>> 1cf92a86
);

BEGIN {
    use Exporter ();
    our ( @ISA, @EXPORT );
    @ISA = qw(Exporter);
<<<<<<< HEAD
    @EXPORT
        = qw($install_dir $bin_dir $conf_dir $lib_dir %Default_Config %Config @listen_ints @internal_nets @routed_isolation_nets @routed_registration_nets
        $blackholemac @managed_nets @external_nets @dhcplistener_ints $monitor_int $unreg_mark $reg_mark $black_mark $portscan_sid
        $default_config_file $config_file $network_config_file $dhcp_fingerprints_file $default_pid $fqdn $oui_url $dhcp_fingerprints_url
        $oui_file @valid_trigger_types $thread);
=======
    @EXPORT = qw(
        $install_dir $bin_dir $conf_dir $lib_dir %Default_Config %Config @listen_ints @internal_nets 
        @routed_isolation_nets @routed_registration_nets $blackholemac @managed_nets @external_nets @dhcplistener_ints 
        $monitor_int $unreg_mark $reg_mark $black_mark $portscan_sid $default_config_file $config_file 
        $network_config_file $dhcp_fingerprints_file $node_categories_file $default_pid $fqdn $oui_url 
        $dhcp_fingerprints_url $oui_file @valid_trigger_types $thread WIRELESS_802_1X WIRELESS_MAC_AUTH WIRED_802_1X
        WIRED_MAC_AUTH_BYPASS WIRED_SNMP_TRAPS WIRELESS WIRED EAP %connection_type %connection_type_to_str 
        %connection_type_explained VOIP NO_VOIP
    );
>>>>>>> 1cf92a86
}

$thread = 0;

# TODO bug#920 all application config data should use Readonly to avoid accidental post-startup alterration
$install_dir = '/usr/local/pf';
$bin_dir     = File::Spec->catdir( $install_dir, "bin" );
$conf_dir    = File::Spec->catdir( $install_dir, "conf" );
$lib_dir     = File::Spec->catdir( $install_dir, "lib" );
$log_dir     = File::Spec->catdir( $install_dir, "logs" );

Log::Log4perl->init("$conf_dir/log.conf");
Log::Log4perl::MDC->put( 'proc', basename($0) );
Log::Log4perl::MDC->put( 'tid',  threads->self->tid() );

my $logger = Log::Log4perl->get_logger('pf::config');

$config_file            = $conf_dir . "/pf.conf";
$default_config_file    = $conf_dir . "/pf.conf.defaults";
$network_config_file    = $conf_dir . "/networks.conf";
$dhcp_fingerprints_file = $conf_dir . "/dhcp_fingerprints.conf";
$oui_file               = $conf_dir . "/oui.txt";

$oui_url               = 'http://standards.ieee.org/regauth/oui/oui.txt';
$dhcp_fingerprints_url = 'http://www.packetfence.org/dhcp_fingerprints.conf';

@valid_trigger_types = ( "scan", "detect", "internal", "os", "vendormac", "useragent" );

$portscan_sid = 1200003;
$default_pid  = 1;

# connection type constants
use constant WIRELESS_802_1X       => 0b11000001;
use constant WIRELESS_MAC_AUTH     => 0b10000010;
use constant WIRED_802_1X          => 0b01100100;
use constant WIRED_MAC_AUTH_BYPASS => 0b00101000;
use constant WIRED_SNMP_TRAPS      => 0b00110000;
# masks to be used on connection types
use constant WIRELESS => 0b10000000;
use constant WIRED    => 0b00100000;
use constant EAP      => 0b01000000;

# TODO we should build a connection data class with these hashes and related constants
# String to constant hash
%connection_type = (
    'Wireless-802.11-EAP'   => WIRELESS_802_1X,
    'Wireless-802.11-NoEAP' => WIRELESS_MAC_AUTH,
    'Ethernet-EAP'          => WIRED_802_1X,
    'Ethernet-NoEAP'        => WIRED_MAC_AUTH_BYPASS,
    'SNMP-Traps'            => WIRED_SNMP_TRAPS,
);

# Note that the () in the hashes below is a trick to prevent bareword quoting so I can store 
# my constant values as keys of the hashes. See CAVEATS section of perldoc constant.
# Their string equivalent for database storage
%connection_type_to_str = (
    WIRELESS_802_1X()       => 'Wireless-802.11-EAP',
    WIRELESS_MAC_AUTH()     => 'Wireless-802.11-NoEAP',
    WIRED_802_1X()          => 'Ethernet-EAP',
    WIRED_MAC_AUTH_BYPASS() => 'Ethernet-NoEAP',
    WIRED_SNMP_TRAPS()      => 'SNMP-Traps',
);

# String to constant hash
# these duplicated in html/admin/common.php for web admin display
# changes here should be reflected there
%connection_type_explained = (
    WIRELESS_802_1X()       => 'Secure Wireless (802.1x + WPA2 Enterprise)',
    WIRELESS_MAC_AUTH()     => 'Open Wireless (mac-authentication)',
    WIRED_802_1X()          => 'Wired 802.1x',
    WIRED_MAC_AUTH_BYPASS() => 'Wired mac-authentication-bypass (MAB)',
    WIRED_SNMP_TRAPS()      => 'Wired (discovered by SNMP-Traps)',
);

# VoIP constants
use constant VOIP    => 'yes';
use constant NO_VOIP => 'no';

# to shut up strict warnings
$ENV{PATH} = '/sbin:/bin:/usr/bin:/usr/sbin';

# Ip mash marks
$unreg_mark = "0";
$reg_mark   = "1";
$black_mark = "2";

# this is broken NIC on Dave's desk - it better be unique!
$blackholemac = "00:60:8c:83:d7:34";

# read & load in configuration file
if ( -e $default_config_file ) {
    tie %Config, 'Config::IniFiles',
        (
        -file   => $config_file,
        -import => Config::IniFiles->new( -file => $default_config_file )
        );
} else {
    tie %Config, 'Config::IniFiles', ( -file => $config_file );
}
my @errors = @Config::IniFiles::errors;
if ( scalar(@errors) ) {
    $logger->logcroak( join( "\n", @errors ) );
}

#remove trailing spaces..
foreach my $section ( tied(%Config)->Sections ) {
    foreach my $key ( keys %{ $Config{$section} } ) {
        $Config{$section}{$key} =~ s/\s+$//;
    }
}

#normalize time
#tie %documentation, 'Config::IniFiles', ( -file => $conf_dir."/documentation.conf" );
#foreach my $section (sort tied(%documentation)->Sections) {
#   my($group,$item) = split(/\./, $section);
#   my $type = $documentation{$section}{'type'};
#   $Config{$group}{$item}=normalize_time($Config{$group}{$item}) if ($type eq "time");
#}

#normalize time
foreach my $val (
    "expire.iplog",               "expire.traplog",
    "expire.locationlog",         "expire.node",
    "arp.interval",               "arp.gw_timeout",
    "arp.timeout",                "arp.dhcp_timeout",
    "arp.heartbeat",              "trapping.redirtimer",
    "registration.skip_window",   "registration.skip_reminder",
    "registration.expire_window", "registration.expire_session",
    "general.maintenance_interval", "scan.duration",
    "dhcp.isolation_lease",       "dhcp.registered_lease",
    "dhcp.unregistered_lease"
    )
{
    my ( $group, $item ) = split( /\./, $val );
    $Config{$group}{$item} = normalize_time( $Config{$group}{$item} );
}
foreach
    my $val ( "registration.skip_deadline", "registration.expire_deadline" )
{
    my ( $group, $item ) = split( /\./, $val );
    $Config{$group}{$item} = str2time( $Config{$group}{$item} );
}

#determine absolute paths
foreach my $val ("alerting.log") {
    my ( $group, $item ) = split( /\./, $val );
    if ( !File::Spec->file_name_is_absolute( $Config{$group}{$item} ) ) {
        $Config{$group}{$item}
            = File::Spec->catfile( $log_dir, $Config{$group}{$item} );
    }
}
foreach my $val ("vlan.adjustswitchportvlanscript") {
    my ( $group, $item ) = split( /\./, $val );
    if ( !File::Spec->file_name_is_absolute( $Config{$group}{$item} ) ) {
        $Config{$group}{$item}
            = File::Spec->catfile( $bin_dir, $Config{$group}{$item} );
    }
}

$fqdn = $Config{'general'}{'hostname'} . "." . $Config{'general'}{'domain'};

# read & load in network configuration file
my %ConfigNetworks;
tie %ConfigNetworks, 'Config::IniFiles',
    ( -file => $network_config_file, -allowempty => 1 );
@errors = @Config::IniFiles::errors;
if ( scalar(@errors) ) {
    $logger->logcroak( join( "\n", @errors ) );
}

#remove trailing spaces..
foreach my $section ( tied(%ConfigNetworks)->Sections ) {
    foreach my $key ( keys %{ $ConfigNetworks{$section} } ) {
        $ConfigNetworks{$section}{$key} =~ s/\s+$//;
    }
}

foreach my $section ( tied(%ConfigNetworks)->Sections ) {
    if ( exists( $ConfigNetworks{$section}{'type'} ) ) {
        if ( lc($ConfigNetworks{$section}{'type'}) eq 'isolation' ) {
            my $isolation_obj = new Net::Netmask( $section,
                $ConfigNetworks{$section}{'netmask'} );
            push @routed_isolation_nets, $isolation_obj;
        } elsif ( lc($ConfigNetworks{$section}{'type'}) eq 'registration' ) {
            my $registration_obj = new Net::Netmask( $section,
                $ConfigNetworks{$section}{'netmask'} );
            push @routed_registration_nets, $registration_obj;
        }
    }
}

foreach my $interface ( tied(%Config)->GroupMembers("interface") ) {
    my $int_obj;
    my $int = $interface;
    $int =~ s/interface //;

    my $ip             = $Config{$interface}{'ip'};
    my $mask           = $Config{$interface}{'mask'};
    my $gateway        = $Config{$interface}{'gateway'};
    my $type           = $Config{$interface}{'type'};
    my $authorized_ips = $Config{$interface}{'authorizedips'} || '';

    if ( defined($ip) && defined($mask) ) {
        $ip   =~ s/ //g;
        $mask =~ s/ //g;
        $int_obj = new Net::Netmask( $ip, $mask );
        $int_obj->tag( "gw",      $gateway );
        $int_obj->tag( "ip",      $ip );
        $int_obj->tag( "int",     $int );
        $int_obj->tag( "authips", $authorized_ips );
    }
    foreach my $type ( split( /\s*,\s*/, $type ) ) {
        if ( $type eq 'internal' ) {
            push @internal_nets, $int_obj;
            push @listen_ints, $int if ( $int !~ /:\d+$/ );
        } elsif ( $type eq 'managed' ) {
            push @managed_nets, $int_obj;
        } elsif ( $type eq 'external' ) {
            push @external_nets, $int_obj;
        } elsif ( $type eq 'monitor' ) {
            $monitor_int = $int;
        } elsif ( $type eq 'dhcplistener' ) {
            push @dhcplistener_ints, $int;
        }
    }
}

@listen_ints = split( /\s*,\s*/, $Config{'arp'}{'listendevice'} )
    if ( defined $Config{'arp'}{'listendevice'} );

sub normalize_time {
    my ($date) = @_;
    if ( $date =~ /^\d+$/ ) {
        return ($date);
    } else {
        my ( $num, $modifier ) = $date =~ /^(\d+)([smhdwy])$/i;
        $modifier = lc($modifier);
        if ( $modifier eq "s" ) {
            return ($num);
        } elsif ( $modifier eq "m" ) {
            return ( $num * 60 );
        } elsif ( $modifier eq "h" ) {
            return ( $num * 3600 );
        } elsif ( $modifier eq "d" ) {
            return ( $num * 86400 );
        } elsif ( $modifier eq "w" ) {
            return ( $num * 604800 );
        } elsif ( $modifier eq "y" ) {
            return ( $num * 31449600 );
        } else {
            return (0);
        }
    }
}

=head1 AUTHOR

David LaPorte <david@davidlaporte.org>

Kevin Amorin <kev@amorin.org>

Olivier Bilodeau <obilodeau@inverse.ca>

=head1 COPYRIGHT

Copyright (C) 2005 David LaPorte

Copyright (C) 2005 Kevin Amorin

Copyright (C) 2009,2010 Inverse, inc.

This program is free software; you can redistribute it and/or
modify it under the terms of the GNU General Public License
as published by the Free Software Foundation; either version 2
of the License, or (at your option) any later version.

This program is distributed in the hope that it will be useful,
but WITHOUT ANY WARRANTY; without even the implied warranty of
MERCHANTABILITY or FITNESS FOR A PARTICULAR PURPOSE.  See the
GNU General Public License for more details.

You should have received a copy of the GNU General Public License
along with this program; if not, write to the Free Software
Foundation, Inc., 51 Franklin Street, Fifth Floor, Boston, MA  02110-1301,
USA.

=cut

1;<|MERGE_RESOLUTION|>--- conflicted
+++ resolved
@@ -41,42 +41,26 @@
     $black_mark,               $portscan_sid,
     $default_config_file,      $config_file,
     $network_config_file,      $dhcp_fingerprints_file,
-<<<<<<< HEAD
     $default_pid,              $fqdn,
     $oui_url,                  $dhcp_fingerprints_url,
     $oui_file,                 @valid_trigger_types,
-    $thread
-=======
-    $node_categories_file,     $default_pid,
-    $fqdn,                     $oui_url,
-    $dhcp_fingerprints_url,    $oui_file,
-    @valid_trigger_types,      $thread,
-    %connection_type,          %connection_type_to_str,
-    %connection_type_explained
->>>>>>> 1cf92a86
+    $thread,                   %connection_type,
+    %connection_type_to_str,   %connection_type_explained
 );
 
 BEGIN {
     use Exporter ();
     our ( @ISA, @EXPORT );
     @ISA = qw(Exporter);
-<<<<<<< HEAD
-    @EXPORT
-        = qw($install_dir $bin_dir $conf_dir $lib_dir %Default_Config %Config @listen_ints @internal_nets @routed_isolation_nets @routed_registration_nets
-        $blackholemac @managed_nets @external_nets @dhcplistener_ints $monitor_int $unreg_mark $reg_mark $black_mark $portscan_sid
-        $default_config_file $config_file $network_config_file $dhcp_fingerprints_file $default_pid $fqdn $oui_url $dhcp_fingerprints_url
-        $oui_file @valid_trigger_types $thread);
-=======
     @EXPORT = qw(
         $install_dir $bin_dir $conf_dir $lib_dir %Default_Config %Config @listen_ints @internal_nets 
         @routed_isolation_nets @routed_registration_nets $blackholemac @managed_nets @external_nets @dhcplistener_ints 
         $monitor_int $unreg_mark $reg_mark $black_mark $portscan_sid $default_config_file $config_file 
-        $network_config_file $dhcp_fingerprints_file $node_categories_file $default_pid $fqdn $oui_url 
-        $dhcp_fingerprints_url $oui_file @valid_trigger_types $thread WIRELESS_802_1X WIRELESS_MAC_AUTH WIRED_802_1X
+        $network_config_file $dhcp_fingerprints_file $default_pid $fqdn $oui_url $dhcp_fingerprints_url 
+        $oui_file @valid_trigger_types $thread WIRELESS_802_1X WIRELESS_MAC_AUTH WIRED_802_1X
         WIRED_MAC_AUTH_BYPASS WIRED_SNMP_TRAPS WIRELESS WIRED EAP %connection_type %connection_type_to_str 
         %connection_type_explained VOIP NO_VOIP
     );
->>>>>>> 1cf92a86
 }
 
 $thread = 0;
