#!/usr/bin/perl -w

use strict;
use warnings;
use diagnostics;

use Test::Harness;
runtests( qw( 
              pf.t 
              person.t 
              pfcmd.t 
              SNMP.t 
              SwitchFactory.t
              binaries.t
              config.t
              critic.t
              hardware-snmp-objects.t
              pod.t
              podCoverage.t
              php.t
              services.t
              vlan.t
              data.t
              graph.t
              nodecategory.t
<<<<<<< HEAD
              pfsetvlan.t
=======
              radius.t
>>>>>>> 151da118
            )
);<|MERGE_RESOLUTION|>--- conflicted
+++ resolved
@@ -23,10 +23,7 @@
               data.t
               graph.t
               nodecategory.t
-<<<<<<< HEAD
               pfsetvlan.t
-=======
               radius.t
->>>>>>> 151da118
             )
 );