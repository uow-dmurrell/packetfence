package TestUtils;

=head1 NAME

TestUtils

=head1 DESCRIPTION

Various utilities to reduce code duplication in testing.

=cut

use strict;
use warnings;
use diagnostics;

use lib '/usr/local/pf/lib';
use File::Find;

BEGIN {
    use Exporter ();
    our ( @ISA, @EXPORT_OK );
    @ISA = qw(Exporter);
    @EXPORT_OK = qw(
        @cli_tests @compile_tests @dao_tests @integration_tests @quality_tests @quality_failing_tests @unit_tests 
        use_test_db
        get_networkdevices_modules get_networkdevices_classes
    );
}

use pf::config;

# Tests are categorized here
our @cli_tests = qw(
    pfcmd.t
);

our @compile_tests = qw(
    binaries.t pf.t php.t
);

our @dao_tests = qw(
    dao/data.t dao/graph.t dao/node.t dao/person.t dao/report.t
);

our @integration_tests = qw(
    integration.t integration/radius.t
);

our @quality_tests = qw(
    coding-style.t pod.t
);

our @quality_failing_tests = qw(
    critic.t podCoverage.t
);

our @unit_tests = qw(
    config.t floatingdevice.t hardware-snmp-objects.t import.t network-devices/cisco.t network-devices/threecom.t 
<<<<<<< HEAD
    network-devices/wireless.t nodecategory.t person.t pfsetvlan.t radius.t services.t SNMP.t SwitchFactory.t util.t 
    vlan.t web.t linux.t
=======
    network-devices/wireless.t nodecategory.t person.t pfsetvlan.t radius.t services.t SNMP.t SwitchFactory.t 
    useragent.t util.t vlan.t web.t
>>>>>>> 84f8ee49
);

=item use_test_db

Will override pf::config's globals regarding what database to connect to

=cut
sub use_test_db {

    # override database connection settings
    $Config{'database'}{'host'} = '127.0.0.1';
    $Config{'database'}{'user'} = 'pf-test';
    $Config{'database'}{'pass'} = 'p@ck3tf3nc3';
    $Config{'database'}{'db'} = 'pf-test';
}

=item get_networkdevices_modules

Return all the files ending with .pm under /usr/local/pf/lib/pf/SNMP

=cut
sub get_networkdevices_modules {

    my @list;
    push (@list, '/usr/local/pf/lib/pf/SNMP.pm');

    # find2perl /usr/local/pf/lib/pf/SNMP -name "*.pm"
    File::Find::find({
        wanted => sub {
            /^.*\.pm\z/s && push(@list, $File::Find::name);
        }}, '/usr/local/pf/lib/pf/SNMP'
    );

    return @list;
}

=item get_networkdevices_classes

Return the pf::SNMP::Device form for all modules under /usr/local/pf/lib/pf/SNMP except constants.pm

=cut
sub get_networkdevices_classes {

    my @modules = get_networkdevices_modules();
    my @classes;
    foreach my $module (@modules) {
        # skip constants.pm
        next if $module =~ /constants\.pm$/;
        # get rid of path
        $module =~ s|^/usr/local/pf/lib/||;
        # get rid of ending .pm
        $module =~ s|\.pm$||;
        # change slashes for ::
        $module =~ s|/|::|g;
        push(@classes, $module);
    }
    return @classes;
}

=head1 AUTHOR

Olivier Bilodeau <obilodeau@inverse.ca>
        
=head1 COPYRIGHT
        
Copyright (C) 2011 Inverse inc.

=head1 LICENSE
    
This program is free software; you can redistribute it and/or
modify it under the terms of the GNU General Public License
as published by the Free Software Foundation; either version 2
of the License, or (at your option) any later version.
    
This program is distributed in the hope that it will be useful,
but WITHOUT ANY WARRANTY; without even the implied warranty of
MERCHANTABILITY or FITNESS FOR A PARTICULAR PURPOSE.  See the
GNU General Public License for more details.
            
You should have received a copy of the GNU General Public License
along with this program; if not, write to the Free Software
Foundation, Inc., 51 Franklin Street, Fifth Floor, Boston, MA  02110-1301,
USA.            
                
=cut
1;<|MERGE_RESOLUTION|>--- conflicted
+++ resolved
@@ -56,14 +56,9 @@
 );
 
 our @unit_tests = qw(
-    config.t floatingdevice.t hardware-snmp-objects.t import.t network-devices/cisco.t network-devices/threecom.t 
-<<<<<<< HEAD
-    network-devices/wireless.t nodecategory.t person.t pfsetvlan.t radius.t services.t SNMP.t SwitchFactory.t util.t 
-    vlan.t web.t linux.t
-=======
+    config.t floatingdevice.t hardware-snmp-objects.t import.t linux.t network-devices/cisco.t network-devices/threecom.t 
     network-devices/wireless.t nodecategory.t person.t pfsetvlan.t radius.t services.t SNMP.t SwitchFactory.t 
     useragent.t util.t vlan.t web.t
->>>>>>> 84f8ee49
 );
 
 =item use_test_db
