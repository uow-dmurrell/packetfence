--- conflicted
+++ resolved
@@ -12,12 +12,8 @@
 use warnings;
 use diagnostics;
 
-<<<<<<< HEAD
-use Test::More tests => 97;
+use Test::More tests => 98;
 use Test::NoWarnings;
-=======
-use Test::More tests => 98;
->>>>>>> fbf6f300
 use lib '/usr/local/pf/lib';
 
 use Log::Log4perl;
