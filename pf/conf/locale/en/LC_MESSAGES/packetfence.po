# en translation for PacketFence
# Copyright (C) 2006-2011 Inverse inc.
# This file is distributed under the same license as the PacketFence project.
# Olivier Bilodeau <obilodeau@inverse.ca>, 2011.
#
domain "packetfence"
#, fuzzy
msgid ""
msgstr ""
"Project-Id-Version: PacketFence\n"
"PO-Revision-Date: 2011-04-27 13:56-0400\n"
"Last-Translator: Olivier Bilodeau <obilodeau@inverse.ca>\n"
"Language-Team: PacketFence support <support@packetfence.org>\n"
"MIME-Version: 1.0\n"
"Content-Type: text/plain; charset=UTF-8\n"
"Content-Transfer-Encoding: 8bit\n"
"Plural-Forms: nplurals=2; plural=n != 1;\n"

msgid  "error: access denied not owner"
msgstr "Access denied: you are not the owner of this node!"

msgid  "error: incorrect mode"
msgstr "Incorrect mode!"

msgid  "error: invalid login or password"
msgstr "Invalid login or password"

msgid  "error: invalid page number"
msgstr "Invalid page number"

msgid  "error: max re-enables reached"
msgstr "Maximum re-enables reached!"

msgid  "error: not found in the database"
msgstr "Your computer was not found in the PacketFence database. Please reboot to solve this issue."

msgid  "error: not trappable IP"
msgstr "Access denied: not a trappable IP!"

msgid  "error: only register max nodes"
msgstr "You may only register a maximum of %s nodes!"

msgid  "error: unable to validate credentials at the moment"
msgstr "Unable to validate credentials at the moment"

<<<<<<< HEAD
=======
msgid "error: something went wrong creating the guest"
msgstr "There was a problem creating the guest account."

>>>>>>> fbf6f300
msgid  "help: provide info"
msgstr "If you have questions about this page, contact your local support staff for assistance. Please provide the following information: "

msgid  "register: all systems must be registered"
msgstr "As we may need to contact users regarding individual systems, all systems on this network must be registered."

msgid  "register: aup"
msgstr "The registration process will require acceptance of an Acceptable Use Policy (AUP).  If you wish to read this policy before beginning the registration process, please visit:"

msgid  "register: to complete"
msgstr "To complete the registration process, you will need to authenticate using your username and password."

msgid  "register: select authentications"
msgstr "Select Authentications"

msgid  "register: skip registration"
msgstr "Skip Registration"

msgid  "release: enabling network"
msgstr "Enabling network access"

msgid  "release: reopen browser"
msgstr "You may have to re-open your browser to get Internet access. If you are plugged into a telephone, you will need to restart your computer to get Internet access."

msgid  "scan: scan in progress"
msgstr "Your system is being scanned"

msgid  "scan in progress contact support if too long"
msgstr "Your system is still being scanned right now. The process started at %s. Usually this process takes a few minutes. If it has been much longer than that, contact your local support staff. Please provide the following information:"

msgid  "automatically refresh"
msgstr "This page automatically refreshes every %s seconds to verify if scan has completed."

msgid  "Acceptable Use Policy"
msgstr "Acceptable Use Policy"

msgid  "Addresses"
msgstr "Addresses"

msgid  "De-register node"
msgstr "De-register node"

msgid  "Scanning ..."
msgstr "Scanning ..."

msgid  "Gateway"
msgstr "Gateway"

msgid  "grace"
msgstr "grace"

msgid  "Hostname"
msgstr "Hostname"

msgid  "IP"
msgstr "IP address"

msgid  "Login"
msgstr "Login"

msgid  "MAC"
msgstr "MAC"

msgid  "network access is being enabled"
msgstr "Your network access is currently being enabled. Once network connectivity is established you will be automatically redirected."

msgid  "system scan in progress"
msgstr "Your system is being scanned - this process will take approximately %s seconds."

msgid  "Node"
msgstr "Node"

msgid  "PacketFence Registration System"
msgstr "PacketFence Registration System"

msgid  "Password"
msgstr "Password"

msgid  "PID"
msgstr "Owner"

msgid  "Print this page"
msgstr "Print this page"

msgid  "reg"
msgstr "registered"

msgid  "Sorry"
msgstr "Sorry!"

msgid  "Status"
msgstr "Status"

msgid  "unknown"
msgstr "unknown"

msgid  "unreg"
msgstr "unregistered"

msgid  "Username"
msgstr "Username"

msgid  "Violations"
msgstr "Violations"

msgid  "Quarantine Established!"
msgstr "Quarantine Established!"

msgid  "Registration Notification"
msgstr "Registration Notification"

msgid  "Additional Assistance"
msgstr "Additional Assistance"

msgid  "If your network connectivity becomes permanently disabled or you are unable to follow the instructions above, please contact your local IT support staff for assistance."
msgstr  "If your network connectivity becomes permanently disabled or you are unable to follow the instructions above, please contact your local IT support staff for assistance."

msgid  "The following information should be provided upon request:"
msgstr "The following information should be provided upon request:"

msgid  "IP Address"
msgstr "IP Address"

msgid  "MAC Address"
msgstr "MAC Address"

msgid  "Banned Operating System"
msgstr "Banned Operating System"

msgid  "You have been detected using an operating system not allowed on the network. Please install a more recent operating system"
msgstr "You have been detected using an operating system not allowed on the network. Please install a more recent operating system"

msgid "Darknet Violation"
msgstr ""

msgid "Your system has been detected sending traffic to a network known to be unused (darknet). This is often indicative of a worm/virus infection."
msgstr ""

msgid  "Your system will likely need to be rebuilt. Please contact your local support staff for more information."
msgstr "Your system will likely need to be rebuilt. Please contact your local support staff for more information."

msgid  "Windows patches are not up to date"
msgstr "Windows patches are not up to date"

msgid  "Due to the threat this infection poses for other systems on the network, network connectivity has been disabled until corrective action is taken. Instructions for disinfection are below:"
msgstr "Due to the threat this infection poses for other systems on the network, network connectivity has been disabled until corrective action is taken. Instructions for disinfection are below:"

msgid  "Generic"
msgstr "Generic"

msgid  "Network connectivity has been disabled."
msgstr "Network connectivity has been disabled."

msgid  "Please contact your support staff for more information."
msgstr "Please contact your support staff for more information."

msgid  "Hub Detection"
msgstr "Hub Detection"

msgid  "You have been detected using a hub. Such device is not permitted on the network.  Please remove it."
msgstr "You have been detected using a hub. Such device is not permitted on the network.  Please remove it."

msgid  "Peer-to-Peer"
msgstr "Peer-to-Peer"

msgid  "You have been detected using a peer-to-peer file sharing application. Such software is not permitted on the network.  Please uninstall the infringing software."
msgstr "You have been detected using a peer-to-peer file sharing application. Such software is not permitted on the network.  Please uninstall the infringing software."

msgid  "System Scanning"
msgstr "System Scanning"

msgid  "Your system has been found to be scanning other systems. Due to the threat this infection poses for other systems on the network, network connectivity has been disabled until corrective action is taken."
msgstr "Your system has been found to be scanning other systems. Due to the threat this infection poses for other systems on the network, network connectivity has been disabled until corrective action is taken."

msgid  "Spamming"
msgstr "Spamming"

msgid  "Your system has been found to be sending unsolicited commercial email (UCE, or \"spam\") to other systems. Due to the threat this poses for other systems on the network, network connectivity has been disabled until corrective action is taken."
msgstr "Your system has been found to be sending unsolicited commercial email (UCE, or \"spam\") to other systems. Due to the threat this poses for other systems on the network, network connectivity has been disabled until corrective action is taken."

msgid  "Your system may need to be rebuilt. Please contact your local support staff for more information."
msgstr "Your system may need to be rebuilt. Please contact your local support staff for more information."

<<<<<<< HEAD
msgid "If you have scripting turned off, you will not be automatically redirected. Please enable scripting or open a new browser window from time to time to see if your access was enabled."
msgstr ""

msgid "Unable to detect network connectivity. Try opening a web page to see if your access has been succesfully enabled."
msgstr ""

msgid "There are known issues with the automatic redirection on Opera browsers. Please open a new browser window from time to time to see if your access was enabled."
msgstr ""

msgid "Some versions of Internet Explorer may take a while before redirection occurs."
=======
msgid "guest management"
msgstr "Guest management"

msgid "guest registration form"
msgstr "Guest Registration Form"

msgid "guest registration instructions"
msgstr ""
"Please fill in all the fields below for the guest account to be created. "
"Guests will not be able to register before arrival date or after arrival date plus duration with a one day tolerance window. "
"Access duration will start once the guest logged into the captive portal. "

msgid "Firstname"
msgstr ""

msgid "Lastname"
msgstr ""

msgid "Phone number"
msgstr ""

msgid "Email"
msgstr ""

msgid "Arrival Date"
msgstr ""

msgid "End Date"
msgstr ""

msgid "Access duration"
msgstr ""

msgid "Send access code by email"
msgstr ""

msgid "Print access code"
msgstr ""

msgid "Print"
msgstr ""

msgid "Back"
msgstr ""

msgid "second"
msgid_plural "seconds"
msgstr[0] "second"
msgstr[1] "seconds"

msgid "minute"
msgid_plural "minutes"
msgstr[0] "minute"
msgstr[1] "minutes"

msgid "hour"
msgid_plural "hours"
msgstr[0] ""
msgstr[1] ""

msgid "day"
msgid_plural "days"
msgstr[0] "day"
msgstr[1] "days"

msgid "week"
msgid_plural "weeks"
msgstr[0] "week"
msgstr[1] "weeks"

msgid "month"
msgid_plural "months"
msgstr[0] "month"
msgstr[1] "months"

msgid "year"
msgid_plural "years"
msgstr[0] "year"
msgstr[1] "years"

msgid "Invalid access duration provided"
msgstr ""

msgid "Expected on %s"
msgstr ""

msgid "Missing mandatory parameter or malformed entry."
msgstr ""

msgid "Access duration is not of an allowed value."
msgstr ""

msgid "Arrival date is not of expected format."
msgstr ""

msgid "Guest Access Code"
msgstr ""

msgid "This username and password will be valid starting %s."
msgstr ""

msgid "Once authenticated the access will be valid for %d %s."
msgstr ""

msgid "Guest successfully registered. An email with the username and password has been sent."
msgstr ""

msgid "Guest Network Access Information"
>>>>>>> fbf6f300
msgstr ""<|MERGE_RESOLUTION|>--- conflicted
+++ resolved
@@ -43,12 +43,9 @@
 msgid  "error: unable to validate credentials at the moment"
 msgstr "Unable to validate credentials at the moment"
 
-<<<<<<< HEAD
-=======
 msgid "error: something went wrong creating the guest"
 msgstr "There was a problem creating the guest account."
 
->>>>>>> fbf6f300
 msgid  "help: provide info"
 msgstr "If you have questions about this page, contact your local support staff for assistance. Please provide the following information: "
 
@@ -232,18 +229,6 @@
 msgid  "Your system may need to be rebuilt. Please contact your local support staff for more information."
 msgstr "Your system may need to be rebuilt. Please contact your local support staff for more information."
 
-<<<<<<< HEAD
-msgid "If you have scripting turned off, you will not be automatically redirected. Please enable scripting or open a new browser window from time to time to see if your access was enabled."
-msgstr ""
-
-msgid "Unable to detect network connectivity. Try opening a web page to see if your access has been succesfully enabled."
-msgstr ""
-
-msgid "There are known issues with the automatic redirection on Opera browsers. Please open a new browser window from time to time to see if your access was enabled."
-msgstr ""
-
-msgid "Some versions of Internet Explorer may take a while before redirection occurs."
-=======
 msgid "guest management"
 msgstr "Guest management"
 
@@ -352,5 +337,16 @@
 msgstr ""
 
 msgid "Guest Network Access Information"
->>>>>>> fbf6f300
+msgstr ""
+
+msgid "If you have scripting turned off, you will not be automatically redirected. Please enable scripting or open a new browser window from time to time to see if your access was enabled."
+msgstr ""
+
+msgid "Unable to detect network connectivity. Try opening a web page to see if your access has been succesfully enabled."
+msgstr ""
+
+msgid "There are known issues with the automatic redirection on Opera browsers. Please open a new browser window from time to time to see if your access was enabled."
+msgstr ""
+
+msgid "Some versions of Internet Explorer may take a while before redirection occurs."
 msgstr ""