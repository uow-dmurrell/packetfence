--- conflicted
+++ resolved
@@ -203,19 +203,6 @@
   # client-side WISPR support. Returning 302 because HTTP/1.0 clients don't support 307
   RewriteCond %{HTTP_USER_AGENT} CaptiveNetworkSupport.*wispr
   RewriteRule ^.*$ http://%%hostname%%.%%domain%%/wispr [R=302,L]
-<<<<<<< HEAD
-
-  # clean urls handling
-  RewriteRule ^/access(.*)$ /cgi-bin/register.cgi?mode=release$1 [PT,QSA]
-  RewriteRule ^/aup(.*)$ /cgi-bin/register.cgi?mode=aup$1 [PT,QSA]
-  RewriteRule ^/authenticate(.*)$ /cgi-bin/register.cgi$1 [PT]
-  RewriteRule ^/captive-portal(.*)$ /cgi-bin/redir.cgi$1 [PT]
-  RewriteRule ^/enabler(.*)$ /cgi-bin/redir.cgi?enable_menu=1 [PT,QSA]
-  RewriteRule ^/release(.*)$ /cgi-bin/release.cgi$1 [PT]
-  RewriteRule ^/status(.*)$ /cgi-bin/register.cgi?mode=status [PT,QSA]
-  RewriteRule ^/wispr(.*)$ /cgi-bin/wispr.cgi [PT]
-=======
->>>>>>> c22e43e7
 
   # clean urls handling
   RewriteRule ^/access(.*)$ /register.cgi?mode=release$1 [PT,QSA]
@@ -318,21 +305,7 @@
 
   # client-side WISPR support. Returning 302 because HTTP/1.0 clients don't support 307
   RewriteCond %{HTTP_USER_AGENT} CaptiveNetworkSupport.*wispr
-<<<<<<< HEAD
-  RewriteRule ^.*$ http://%%hostname%%.%%domain%%/wispr [R=302,L]
-
-  # clean urls handling
-  RewriteRule ^/access(.*)$ /cgi-bin/register.cgi?mode=release$1 [PT,QSA]
-  RewriteRule ^/aup(.*)$ /cgi-bin/register.cgi?mode=aup$1 [PT,QSA]
-  RewriteRule ^/authenticate(.*)$ /cgi-bin/register.cgi$1 [PT]
-  RewriteRule ^/captive-portal(.*)$ /cgi-bin/redir.cgi$1 [PT]
-  RewriteRule ^/enabler(.*)$ /cgi-bin/redir.cgi?enable_menu=1 [PT,QSA]
-  RewriteRule ^/release(.*)$ /cgi-bin/release.cgi$1 [PT]
-  RewriteRule ^/status(.*)$ /cgi-bin/register.cgi?mode=status [PT,QSA]
-  RewriteRule ^/wispr(.*)$ /cgi-bin/wispr.cgi [PT]
-=======
   RewriteRule ^.*$ https://%%hostname%%.%%domain%%/wispr [R=302,L]
->>>>>>> c22e43e7
 
   # Email activation clean URL to cgi conversion
   RewriteCond %{REQUEST_URI} ^/activate/.+$
