--- conflicted
+++ resolved
@@ -1,5 +1 @@
-<<<<<<< HEAD
-PacketFence 1.7.2
-=======
-PacketFence 1.8.0
->>>>>>> dcd51196
+PacketFence 1.8.0