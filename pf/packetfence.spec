# PacketFence RPM SPEC
# DO NOT FORGET TO UPDATE CHANGELOG AT THE END OF THE FILE WHENEVER IT IS MODIFIED!
# 
# BUILDING FOR RELEASE
# 
# - Create release tarball from monotone head, ex:
# mtn --db ~/pf.mtn checkout --branch org.packetfence.1_8
# cd org.packetfence.1_8/
# tar czvf packetfence-1.8.5.tar.gz pf/
# 
# - Build
#  - define dist based on target distro (for centos/rhel => .el5)
#  - define source_release based on package revision (must be > 0 for proprer upgrade from snapshots)
# ex:
# cd /usr/src/redhat/
# rpmbuild -ba --define 'dist .el5' --define 'source_release 1' SPECS/packetfence.spec
#
#
# BUILDING FOR A SNAPSHOT (PRE-RELEASE)
#
# - Create release tarball from monotone head. Specify 0.<date> in tarball, ex:
# mtn --db ~/pf.mtn checkout --branch org.packetfence.1_8
# cd org.packetfence.1_8/
# tar czvf packetfence-1.8.5-0.20091023.tar.gz pf/
#
# - Build
#  - define snapshot 1
#  - define dist based on target distro (for centos/rhel => .el5)
#  - define source_release to 0.<date> this way one can upgrade from snapshot to release
# ex:
# cd /usr/src/redhat/
# rpmbuild -ba --define 'snapshot 1' --define 'dist .el5' --define 'source_release 0.20100506' SPECS/packetfence.spec
#
Summary: PacketFence network registration / worm mitigation system
Name: packetfence
Version: 3.0.0
Release: %{source_release}%{?dist}
License: GPL
Group: System Environment/Daemons
URL: http://www.packetfence.org
AutoReqProv: 0
BuildArch: noarch
BuildRoot: %{_tmppath}/%{name}-%{version}-%{source_release}-root

Packager: Inverse inc. <support@inverse.ca>
Vendor: PacketFence, http://www.packetfence.org

# if --define 'snapshot 1' not written when calling rpmbuild then we assume it is to package a release
%define is_release %{?snapshot:0}%{!?snapshot:1}
%if %{is_release}
# used for official releases
Source: http://www.packetfence.org/downloads/PacketFence/src/%{name}-%{version}.tar.gz
%else
# used for snapshot releases
Source: http://www.packetfence.org/downloads/PacketFence/src/%{name}-%{version}-%{source_release}.tar.gz
%endif

# FIXME change all perl Requires: into their namespace counterpart, see what happened in #931 and
# http://www.rpm.org/wiki/PackagerDocs/Dependencies#InterpretersandShells for discussion on why
BuildRequires: gettext, httpd
BuildRequires: perl(Parse::RecDescent)
Requires: chkconfig, coreutils, grep, iproute, openssl, sed, tar, wget
Requires: libpcap, libxml2, zlib, zlib-devel, glibc-common,
Requires: httpd, mod_ssl, php, php-gd
Requires: mod_perl
# php-pear-Log required not php-pear, fixes #804
Requires: php-pear-Log
Requires: net-tools
Requires: net-snmp >= 5.3.2.2
Requires: mysql, perl-DBD-mysql
Requires: perl >= 5.8.8, perl-suidperl
Requires: perl-Bit-Vector
Requires: perl-CGI-Session, perl(JSON)
Requires: perl-Class-Accessor
Requires: perl-Class-Accessor-Fast-Contained
Requires: perl-Class-Data-Inheritable
Requires: perl-Class-Gomor
Requires: perl-Config-IniFiles >= 2.40
Requires: perl-Data-Phrasebook, perl-Data-Phrasebook-Loader-YAML
Requires: perl-DBI
Requires: perl-File-Tail
Requires: perl-IPC-Cmd
Requires: perl-IPTables-ChainMgr
Requires: perl-IPTables-Parse
Requires: perl-LDAP
Requires: perl-libwww-perl
Requires: perl-List-MoreUtils
# Changed perl-Locale-gettext dependency to use the perl namespace version: perl(Locale-gettext), fixes #931
Requires: perl(Locale::gettext)
Requires: perl-Log-Log4perl >= 1.11
# Required by switch modules
Requires: perl-Net-Appliance-Session
# Required by configurator script
Requires: perl(Net::Interface)
Requires: perl-Net-Frame, perl-Net-Frame-Simple
Requires: perl-Net-MAC, perl-Net-MAC-Vendor
Requires: perl-Net-Netmask
Requires: perl-Net-Pcap >= 0.16
Requires: perl-Net-SNMP
# for SNMPv3 AES as privacy protocol, fixes #775
Requires: perl-Crypt-Rijndael
Requires: perl-Net-Telnet
Requires: perl-Net-Write
Requires: perl-Parse-Nessus-NBE
Requires: perl(Parse::RecDescent)
# Note: portability for non-x86 is questionnable for Readonly::XS
Requires: perl-Readonly, perl(Readonly::XS)
Requires: perl-Regexp-Common
Requires: rrdtool, perl-rrdtool
Requires: perl-SOAP-Lite
Requires: perl-Template-Toolkit
# Used by installer / configurator scripts
Requires: perl-TermReadKey
Requires: perl-Thread-Pool
Requires: perl-TimeDate
Requires: perl-UNIVERSAL-require
Requires: perl-YAML
Requires: php-ldap
Requires: perl(Try::Tiny)
Requires: perl(Crypt::GeneratePassword)
Requires: perl(MIME::Lite::TT)
Requires: perl(Cache::Cache), perl(HTML::Parser)
# Used by Captive Portal authentication modules
Requires: perl(Apache::Htpasswd)
Requires: perl(Authen::Radius)
Requires: perl(Authen::Krb5::Simple)
# Required for importation feature
Requires: perl(Text::CSV)
Requires: perl(Text::CSV_XS)
# Required for testing
# TODO: I noticed that we provide perl-Test-MockDBI in our repo, maybe we made a poo poo with the deps
BuildRequires: perl(Test::MockModule), perl(Test::MockDBI), perl(Test::Perl::Critic), perl(Test::WWW::Mechanize)
BuildRequires: perl(Test::Pod), perl(Test::Pod::Coverage), perl(Test::Exception), perl(Test::NoWarnings)

%description

PacketFence is an open source network access control (NAC) system. 
It can be used to effectively secure networks, from small to very large 
heterogeneous networks. PacketFence provides features such 
as 
* registration of new network devices
* detection of abnormal network activities
* isolation of problematic devices
* remediation through a captive portal 
* registration-based and scheduled vulnerability scans.

%package remote-snort-sensor
Group: System Environment/Daemons
Requires: perl >= 5.8.0, snort, perl(File::Tail), perl(Config::IniFiles), perl(IO::Socket::SSL), perl(XML::Parser), perl(Crypt::SSLeay)
Requires: perl-SOAP-Lite
Conflicts: packetfence
AutoReqProv: 0
Summary: Files needed for sending snort alerts to packetfence

%description remote-snort-sensor
The packetfence-remote-snort-sensor package contains the files needed
for sending snort alerts from a remote snort sensor to a PacketFence
server.

%package freeradius2
Group: System Environment/Daemons
Requires: freeradius2, freeradius2-perl
Requires: perl-SOAP-Lite
Summary: Configuration pack for FreeRADIUS 2

%description freeradius2
The freeradius2-packetfence package contains the files needed to
make FreeRADIUS properly interact with PacketFence

%prep
%setup -n pf

%build
# generate pfcmd_pregrammar
/usr/bin/perl -w -e 'use strict; use warnings; use diagnostics; use Parse::RecDescent; use lib "./lib"; use pf::pfcmd::pfcmd; Parse::RecDescent->Precompile($grammar, "pfcmd_pregrammar");'
mv pfcmd_pregrammar.pm lib/pf/pfcmd/

# generate translations
/usr/bin/msgfmt conf/locale/de/LC_MESSAGES/packetfence.po
mv packetfence.mo conf/locale/de/LC_MESSAGES/
/usr/bin/msgfmt conf/locale/en/LC_MESSAGES/packetfence.po
mv packetfence.mo conf/locale/en/LC_MESSAGES/
/usr/bin/msgfmt conf/locale/es/LC_MESSAGES/packetfence.po
mv packetfence.mo conf/locale/es/LC_MESSAGES/
/usr/bin/msgfmt conf/locale/fr/LC_MESSAGES/packetfence.po
mv packetfence.mo conf/locale/fr/LC_MESSAGES/
/usr/bin/msgfmt conf/locale/it/LC_MESSAGES/packetfence.po
mv packetfence.mo conf/locale/it/LC_MESSAGES/
/usr/bin/msgfmt conf/locale/nl/LC_MESSAGES/packetfence.po
mv packetfence.mo conf/locale/nl/LC_MESSAGES/
/usr/bin/msgfmt conf/locale/pt_BR/LC_MESSAGES/packetfence.po
mv packetfence.mo conf/locale/pt_BR/LC_MESSAGES/

%install
%{__rm} -rf $RPM_BUILD_ROOT
%{__install} -D -m0755 packetfence.init $RPM_BUILD_ROOT%{_initrddir}/packetfence
%{__install} -d $RPM_BUILD_ROOT/usr/local/pf
%{__install} -d $RPM_BUILD_ROOT/usr/local/pf/addons
%{__install} -d $RPM_BUILD_ROOT/usr/local/pf/logs
%{__install} -d $RPM_BUILD_ROOT/usr/local/pf/var/conf
%{__install} -d $RPM_BUILD_ROOT/usr/local/pf/var/dhcpd
%{__install} -d $RPM_BUILD_ROOT/usr/local/pf/var/named
%{__install} -d $RPM_BUILD_ROOT/usr/local/pf/var/run
%{__install} -d $RPM_BUILD_ROOT/usr/local/pf/var/rrd 
%{__install} -d $RPM_BUILD_ROOT/usr/local/pf/var/session
cp -r bin $RPM_BUILD_ROOT/usr/local/pf/
cp -r addons/802.1X/ $RPM_BUILD_ROOT/usr/local/pf/addons/
cp -r addons/captive-portal/ $RPM_BUILD_ROOT/usr/local/pf/addons/
cp -r addons/dev-helpers/ $RPM_BUILD_ROOT/usr/local/pf/addons/
cp -r addons/freeradius-integration/ $RPM_BUILD_ROOT/usr/local/pf/addons/
cp -r addons/high-availability/ $RPM_BUILD_ROOT/usr/local/pf/addons/
cp -r addons/integration-testing/ $RPM_BUILD_ROOT/usr/local/pf/addons/
cp -r addons/mrtg/ $RPM_BUILD_ROOT/usr/local/pf/addons/
cp -r addons/snort/ $RPM_BUILD_ROOT/usr/local/pf/addons/
cp -r addons/upgrade/ $RPM_BUILD_ROOT/usr/local/pf/addons/
cp -r addons/watchdog/ $RPM_BUILD_ROOT/usr/local/pf/addons/
cp addons/*.pl $RPM_BUILD_ROOT/usr/local/pf/addons/
cp addons/*.sh $RPM_BUILD_ROOT/usr/local/pf/addons/
cp addons/dhcp_dumper $RPM_BUILD_ROOT/usr/local/pf/addons/
cp addons/logrotate $RPM_BUILD_ROOT/usr/local/pf/addons/
mkdir -p $RPM_BUILD_ROOT/etc/logrotate.d
cp addons/logrotate $RPM_BUILD_ROOT/etc/logrotate.d/packetfence
cp -r sbin $RPM_BUILD_ROOT/usr/local/pf/
cp -r conf $RPM_BUILD_ROOT/usr/local/pf/
#pfdetect_remote
mv addons/pfdetect_remote/initrd/pfdetectd $RPM_BUILD_ROOT%{_initrddir}/
mv addons/pfdetect_remote/sbin/pfdetect_remote $RPM_BUILD_ROOT/usr/local/pf/sbin
mv addons/pfdetect_remote/conf/pfdetect_remote.conf $RPM_BUILD_ROOT/usr/local/pf/conf
rmdir addons/pfdetect_remote/sbin
rmdir addons/pfdetect_remote/initrd
rmdir addons/pfdetect_remote/conf
rmdir addons/pfdetect_remote
#end pfdetect_remote
#freeradius2-packetfence
%{__install} -d $RPM_BUILD_ROOT/etc/raddb
%{__install} -d $RPM_BUILD_ROOT/etc/raddb/modules
%{__install} -d $RPM_BUILD_ROOT/etc/raddb/sites-available
cp -r addons/freeradius-integration/radiusd.conf.pf $RPM_BUILD_ROOT/etc/raddb
cp -r addons/freeradius-integration/eap.conf.pf $RPM_BUILD_ROOT/etc/raddb
cp -r addons/freeradius-integration/users.pf $RPM_BUILD_ROOT/etc/raddb
cp -r addons/freeradius-integration/modules/perl.pf $RPM_BUILD_ROOT/etc/raddb/modules
cp -r addons/802.1X/packetfence.pm $RPM_BUILD_ROOT/etc/raddb
cp -r addons/freeradius-integration/sites-available/packetfence $RPM_BUILD_ROOT/etc/raddb/sites-available
cp -r addons/freeradius-integration/sites-available/packetfence-tunnel $RPM_BUILD_ROOT/etc/raddb/sites-available
#end
cp -r ChangeLog $RPM_BUILD_ROOT/usr/local/pf/
cp -r configurator.pl $RPM_BUILD_ROOT/usr/local/pf/
cp -r COPYING $RPM_BUILD_ROOT/usr/local/pf/
cp -r db $RPM_BUILD_ROOT/usr/local/pf/
cp -r docs $RPM_BUILD_ROOT/usr/local/pf/
rm -r $RPM_BUILD_ROOT/usr/local/pf/docs/docbook
rm -r $RPM_BUILD_ROOT/usr/local/pf/docs/fonts
rm -r $RPM_BUILD_ROOT/usr/local/pf/docs/images
cp -r html $RPM_BUILD_ROOT/usr/local/pf/
cp -r installer.pl $RPM_BUILD_ROOT/usr/local/pf/
cp -r lib $RPM_BUILD_ROOT/usr/local/pf/
cp -r var $RPM_BUILD_ROOT/usr/local/pf/
cp -r NEWS $RPM_BUILD_ROOT/usr/local/pf/
cp -r README $RPM_BUILD_ROOT/usr/local/pf/
cp -r README.network-devices $RPM_BUILD_ROOT/usr/local/pf/
cp -r UPGRADE $RPM_BUILD_ROOT/usr/local/pf/

#start create symlinks
curdir=`pwd`

#pf-schema.sql symlink
cd $RPM_BUILD_ROOT/usr/local/pf/db
ln -s pf-schema-3.0.0.sql ./pf-schema.sql

#httpd.conf symlink
#We dropped support for pre 2.2.0 but keeping the symlink trick alive since Apache 2.4 is coming
cd $RPM_BUILD_ROOT/usr/local/pf/conf
ln -s httpd.conf.apache22 ./httpd.conf
#if (/usr/sbin/httpd -v | egrep 'Apache/2\.[2-9]\.' > /dev/null)
#then
#  ln -s httpd.conf.apache22 ./httpd.conf
#else
#  ln -s httpd.conf.pre_apache22 ./httpd.conf
#fi

cd $curdir
#end create symlinks

%pre

if ! /usr/bin/id pf &>/dev/null; then
        /usr/sbin/useradd -r -d "/usr/local/pf" -s /bin/sh -c "PacketFence" -M pf || \
                echo Unexpected error adding user "pf" && exit
fi

#if [ ! `tty | cut -c0-8` = "/dev/tty" ];
#then
#  echo You must be on a directly connected console to install this package!
#  exit
#fi

if [ ! `id -u` = "0" ];
then
  echo You must install this package as root!
  exit
fi

#if [ ! `cat /proc/modules | grep ^ip_tables|cut -f1 -d" "` = "ip_tables" ];
#then
#  echo Required module "ip_tables" does not appear to be loaded - now loading
#  /sbin/modprobe ip_tables
#fi


%pre remote-snort-sensor

if ! /usr/bin/id pf &>/dev/null; then
        /usr/sbin/useradd -r -d "/usr/local/pf" -s /bin/sh -c "PacketFence" -M pf || \
                echo Unexpected error adding user "pf" && exit
fi

%post
echo "Adding PacketFence startup script"
/sbin/chkconfig --add packetfence
for service in snortd httpd snmptrapd
do
  if /sbin/chkconfig --list | grep $service > /dev/null 2>&1; then
    echo "Disabling $service startup script"
    /sbin/chkconfig --del $service > /dev/null 2>&1
  fi
done

#touch /usr/local/pf/conf/dhcpd/dhcpd.leases && chown pf:pf /usr/local/pf/conf/dhcpd/dhcpd.leases

if [ -e /etc/logrotate.d/snort ]; then
  echo Removing /etc/logrotate.d/snort - it kills snort every night
  rm -f /etc/logrotate.d/snort
fi

echo Installation complete
#TODO: consider renaming installer.pl to setup.pl?
echo "  * Please cd /usr/local/pf && ./installer.pl to finish installation and configure PF"

%post remote-snort-sensor
echo "Adding PacketFence remote Snort Sensor startup script"
/sbin/chkconfig --add pfdetectd

%post freeradius2
#Make Backups
cp /etc/raddb/radiusd.conf /etc/raddb/radiusd.conf.pfsave   
chown root:radiusd /etc/raddb/radiusd.conf.pfsave

cp /etc/raddb/eap.conf /etc/raddb/eap.conf.pfsave      
chown root:radiusd /etc/raddb/eap.conf.pfsave

cp /etc/raddb/users /etc/raddb/users.pfsave
chown root:radiusd /etc/raddb/users.pfsave

cp /etc/raddb/sql.conf /etc/raddb/sql.conf.pfsave
chown root:radiusd /etc/raddb/sql.conf.pfsave

cp /etc/raddb/modules/perl /etc/raddb/modules-perl.pfsave
chown root:radiusd /etc/raddb/modules-perl.pfsave

cp /etc/raddb/sql/mysql/dialup.conf /etc/raddb/sql/mysql/dialup.conf.pfsave
chown root:radiusd /etc/raddb/sql/mysql/dialup.conf.pfsave

#Copy dummy config to the real one
mv /etc/raddb/radiusd.conf.pf /etc/raddb/radiusd.conf
mv /etc/raddb/eap.conf.pf /etc/raddb/eap.conf
mv /etc/raddb/users.pf /etc/raddb/users
mv /etc/raddb/sql.conf.pf /etc/raddb/sql.conf
mv /etc/raddb/modules/perl.pf /etc/raddb/modules/perl
mv /etc/raddb/sql/mysql/dialup.conf.pf /etc/raddb/sql/mysql/dialup.conf

#Create symlinks for virtual hosts
ln -s /etc/raddb/sites-available/packetfence /etc/raddb/sites-enabled/packetfence
ln -s /etc/raddb/sites-available/packetfence-tunnel /etc/raddb/sites-enabled/packetfence-tunnel

if [ ! -f /etc/raddb/certs/dh ]; then
  echo "Bulding default RADIUS certificates..."
  cd /etc/raddb/certs/
  make
else
  echo "DH already exists, won't touch it!"
fi

echo Installation complete.  Make sure you configure packetfence.pm, and restart Radius....


%preun
if [ $1 -eq 0 ] ; then
        /sbin/service packetfence stop &>/dev/null || :
        /sbin/chkconfig --del packetfence
fi
#rm -f /usr/local/pf/conf/dhcpd/dhcpd.leases

%preun remote-snort-sensor
if [ $1 -eq 0 ] ; then
        /sbin/service pfdetectd stop &>/dev/null || :
        /sbin/chkconfig --del pfdetectd
fi

%preun freeradius2
# Remove custom configs and put back the right one
mv /etc/raddb/radiusd.conf.pfsave /etc/raddb/radiusd.conf   
mv /etc/raddb/eap.conf.pfsave /etc/raddb/eap.conf       
mv /etc/raddb/users.pfsave /etc/raddb/users
mv /etc/raddb/sql.conf.pfsave /etc/raddb/sql.conf
mv /etc/raddb/modules-perl.pfsave /etc/raddb/modules/perl
mv /etc/raddb/sql/mysql/dialup.conf.pfsave /etc/raddb/sql/mysql/dialup.conf

# Remove symnlinks
rm -f /etc/raddb/sites-enabled/packetfence 
rm -f /etc/raddb/sites-enabled/packetfence-tunnel

%postun
if [ $1 -eq 0 ]; then
        /usr/sbin/userdel pf || %logmsg "User \"pf\" could not be deleted."
#       /usr/sbin/groupdel pf || %logmsg "Group \"pf\" could not be deleted."
#else
#       /sbin/service pf condrestart &>/dev/null || :
fi

%postun remote-snort-sensor
if [ $1 -eq 0 ]; then
        /usr/sbin/userdel pf || %logmsg "User \"pf\" could not be deleted."
fi

%files

%defattr(-, pf, pf)
%attr(0755, root, root) %{_initrddir}/packetfence
%dir                    %{_sysconfdir}/logrotate.d
%config                 %{_sysconfdir}/logrotate.d/packetfence

%dir                    /usr/local/pf
%dir                    /usr/local/pf/addons
%attr(0755, pf, pf)     /usr/local/pf/addons/accounting.pl
%attr(0755, pf, pf)     /usr/local/pf/addons/autodiscover.pl
%dir                    /usr/local/pf/addons/captive-portal/
                        /usr/local/pf/addons/captive-portal/*
%attr(0755, pf, pf)     /usr/local/pf/addons/connect_and_read.pl
%attr(0755, pf, pf)     /usr/local/pf/addons/convertToPortSecurity.pl
%attr(0755, pf, pf)     /usr/local/pf/addons/dhcp_dumper
%dir                    /usr/local/pf/addons/dev-helpers/
                        /usr/local/pf/addons/dev-helpers/*
%attr(0755, pf, pf)     /usr/local/pf/addons/database-backup-and-maintenance.sh
%dir                    /usr/local/pf/addons/freeradius-integration/
                        /usr/local/pf/addons/freeradius-integration/*
%dir                    /usr/local/pf/addons/high-availability/
                        /usr/local/pf/addons/high-availability/*
%dir                    /usr/local/pf/addons/integration-testing/
                        /usr/local/pf/addons/integration-testing/*
                        /usr/local/pf/addons/logrotate
%attr(0755, pf, pf)     /usr/local/pf/addons/migrate-to-locationlog_history.sh
%attr(0755, pf, pf)     /usr/local/pf/addons/monitorpfsetvlan.pl
%dir                    /usr/local/pf/addons/mrtg
                        /usr/local/pf/addons/mrtg/*
%attr(0755, pf, pf)     /usr/local/pf/addons/recovery.pl
%dir                    /usr/local/pf/addons/snort
                        /usr/local/pf/addons/snort/oinkmaster.conf
%dir                    /usr/local/pf/addons/upgrade
%attr(0755, pf, pf)     /usr/local/pf/addons/upgrade/update-all-useragents.pl
%dir                    /usr/local/pf/addons/802.1X
%doc                    /usr/local/pf/addons/802.1X/README
%attr(0755, pf, pf)     /usr/local/pf/addons/802.1X/packetfence.pm
%dir                    /usr/local/pf/addons/watchdog
%attr(0755, pf, pf)     /usr/local/pf/addons/watchdog/*.sh
%dir                    /usr/local/pf/bin
%attr(0755, pf, pf)     /usr/local/pf/bin/flip.pl
%attr(6755, root, root) /usr/local/pf/bin/pfcmd
%attr(0755, pf, pf)     /usr/local/pf/bin/pfcmd_vlan
%doc                    /usr/local/pf/ChangeLog
%dir                    /usr/local/pf/conf
%config(noreplace)      /usr/local/pf/conf/admin.perm
%config(noreplace)      /usr/local/pf/conf/admin_ldap.conf
%dir                    /usr/local/pf/conf/authentication
%config(noreplace)      /usr/local/pf/conf/authentication/guest_managers.pm
%config(noreplace)      /usr/local/pf/conf/authentication/kerberos.pm
%config(noreplace)      /usr/local/pf/conf/authentication/local.pm
%config(noreplace)      /usr/local/pf/conf/authentication/ldap.pm
%config(noreplace)      /usr/local/pf/conf/authentication/preregistered_guests.pm
%config(noreplace)      /usr/local/pf/conf/authentication/radius.pm
%config                 /usr/local/pf/conf/dhcp_fingerprints.conf
%config                 /usr/local/pf/conf/documentation.conf
%config(noreplace)      /usr/local/pf/conf/floating_network_device.conf
%dir                    /usr/local/pf/conf/locale
%dir                    /usr/local/pf/conf/locale/de
%dir                    /usr/local/pf/conf/locale/de/LC_MESSAGES
%config(noreplace)      /usr/local/pf/conf/locale/de/LC_MESSAGES/packetfence.po
%config(noreplace)      /usr/local/pf/conf/locale/de/LC_MESSAGES/packetfence.mo
%dir                    /usr/local/pf/conf/locale/en
%dir                    /usr/local/pf/conf/locale/en/LC_MESSAGES
%config(noreplace)      /usr/local/pf/conf/locale/en/LC_MESSAGES/packetfence.po
%config(noreplace)      /usr/local/pf/conf/locale/en/LC_MESSAGES/packetfence.mo
%dir                    /usr/local/pf/conf/locale/es
%dir                    /usr/local/pf/conf/locale/es/LC_MESSAGES
%config(noreplace)      /usr/local/pf/conf/locale/es/LC_MESSAGES/packetfence.po
%config(noreplace)      /usr/local/pf/conf/locale/es/LC_MESSAGES/packetfence.mo
%dir                    /usr/local/pf/conf/locale/fr
%dir                    /usr/local/pf/conf/locale/fr/LC_MESSAGES
%config(noreplace)      /usr/local/pf/conf/locale/fr/LC_MESSAGES/packetfence.po
%config(noreplace)      /usr/local/pf/conf/locale/fr/LC_MESSAGES/packetfence.mo
%dir                    /usr/local/pf/conf/locale/it
%dir                    /usr/local/pf/conf/locale/it/LC_MESSAGES
%config(noreplace)      /usr/local/pf/conf/locale/it/LC_MESSAGES/packetfence.po
%config(noreplace)      /usr/local/pf/conf/locale/it/LC_MESSAGES/packetfence.mo
%dir                    /usr/local/pf/conf/locale/nl
%dir                    /usr/local/pf/conf/locale/nl/LC_MESSAGES
%config(noreplace)      /usr/local/pf/conf/locale/nl/LC_MESSAGES/packetfence.po
%config(noreplace)      /usr/local/pf/conf/locale/nl/LC_MESSAGES/packetfence.mo
%dir                    /usr/local/pf/conf/locale/pt_BR
%dir                    /usr/local/pf/conf/locale/pt_BR/LC_MESSAGES
%config(noreplace)      /usr/local/pf/conf/locale/pt_BR/LC_MESSAGES/packetfence.po
%config(noreplace)      /usr/local/pf/conf/locale/pt_BR/LC_MESSAGES/packetfence.mo
%config(noreplace)      /usr/local/pf/conf/log.conf
%dir                    /usr/local/pf/conf/nessus
%config(noreplace)      /usr/local/pf/conf/nessus/remotescan.nessus
%config(noreplace)      /usr/local/pf/conf/networks.conf
%config                 /usr/local/pf/conf/oui.txt
#%config(noreplace)      /usr/local/pf/conf/pf.conf
%config                 /usr/local/pf/conf/pf.conf.defaults
                        /usr/local/pf/conf/pf-release
#%config                 /usr/local/pf/conf/services.conf
%dir                    /usr/local/pf/conf/snort
%config(noreplace)      /usr/local/pf/conf/snort/classification.config
%config(noreplace)      /usr/local/pf/conf/snort/local.rules
%config(noreplace)      /usr/local/pf/conf/snort/reference.config
%dir                    /usr/local/pf/conf/ssl
%config(noreplace)      /usr/local/pf/conf/switches.conf
%dir                    /usr/local/pf/conf/configurator
                        /usr/local/pf/conf/configurator/*
%config                 /usr/local/pf/conf/dhcpd.conf
%config                 /usr/local/pf/conf/httpd.conf
%dir                    /usr/local/pf/conf/httpd.conf.d
%config                 /usr/local/pf/conf/httpd.conf.d/*
%config                 /usr/local/pf/conf/httpd.conf.apache22
%config(noreplace)      /usr/local/pf/conf/iptables.conf
%config(noreplace)      /usr/local/pf/conf/listener.msg
%config(noreplace)      /usr/local/pf/conf/named-registration.ca
%config(noreplace)      /usr/local/pf/conf/named-isolation.ca
%config                 /usr/local/pf/conf/named.conf
%config(noreplace)      /usr/local/pf/conf/popup.msg
%config(noreplace)      /usr/local/pf/conf/snmptrapd.conf
%config(noreplace)      /usr/local/pf/conf/snort.conf
%config(noreplace)      /usr/local/pf/conf/snort.conf.pre_snort-2.8
%config(noreplace)      /usr/local/pf/conf/ssl-certificates.conf
%dir                    /usr/local/pf/conf/templates
%config(noreplace)      /usr/local/pf/conf/templates/*
%config                 /usr/local/pf/conf/ui.conf
%config(noreplace)      /usr/local/pf/conf/ui-global.conf
%dir                    /usr/local/pf/conf/users
%config(noreplace)      /usr/local/pf/conf/violations.conf
%attr(0755, pf, pf)     /usr/local/pf/configurator.pl
%doc                    /usr/local/pf/COPYING
%dir                    /usr/local/pf/db
                        /usr/local/pf/db/*
%dir                    /usr/local/pf/docs
%doc                    /usr/local/pf/docs/*.odt
%doc                    /usr/local/pf/docs/fdl-1.2.txt
%dir                    /usr/local/pf/docs/MIB
%doc                    /usr/local/pf/docs/MIB/Inverse-PacketFence-Notification.mib
%dir                    /usr/local/pf/html
%dir                    /usr/local/pf/html/admin
                        /usr/local/pf/html/admin/*
%dir                    /usr/local/pf/html/captive-portal
%attr(0755, pf, pf)     /usr/local/pf/html/captive-portal/*.cgi
                        /usr/local/pf/html/captive-portal/*.php
%config(noreplace)      /usr/local/pf/html/captive-portal/content/mobile.css
%config(noreplace)      /usr/local/pf/html/captive-portal/content/styles.css
                        /usr/local/pf/html/captive-portal/content/timerbar.js
%dir                    /usr/local/pf/html/captive-portal/content/images
                        /usr/local/pf/html/captive-portal/content/images/*
%dir                    /usr/local/pf/html/captive-portal/templates
%config(noreplace)      /usr/local/pf/html/captive-portal/templates/*
%dir                    /usr/local/pf/html/captive-portal/violations
%config(noreplace)      /usr/local/pf/html/captive-portal/violations/*
%dir                    /usr/local/pf/html/captive-portal/wispr
%config                 /usr/local/pf/html/captive-portal/wispr/*
%dir                    /usr/local/pf/html/common
                        /usr/local/pf/html/common/*
%attr(0755, pf, pf)     /usr/local/pf/installer.pl
%dir                    /usr/local/pf/lib
%dir                    /usr/local/pf/lib/HTTP
                        /usr/local/pf/lib/HTTP/BrowserDetect.pm
%doc                    /usr/local/pf/lib/jpgraph-2.3.4/QPL.txt
%doc                    /usr/local/pf/lib/jpgraph-2.3.4/README
%attr(0755, pf, pf)     /usr/local/pf/lib/jpgraph-2.3.4/
%doc                    /usr/local/pf/lib/jpgraph-2.3.4/docs/*
%doc                    /usr/local/pf/lib/jpgraph-2.3.4/src/Examples/
%dir                    /usr/local/pf/lib/pf
                        /usr/local/pf/lib/pf/*.pm
%dir                    /usr/local/pf/lib/pf/floatingdevice
%config(noreplace)      /usr/local/pf/lib/pf/floatingdevice/custom.pm
%dir                    /usr/local/pf/lib/pf/inline
%config(noreplace)      /usr/local/pf/lib/pf/inline/custom.pm
%dir                    /usr/local/pf/lib/pf/lookup
%config(noreplace)      /usr/local/pf/lib/pf/lookup/node.pm
%config(noreplace)      /usr/local/pf/lib/pf/lookup/person.pm
%dir                    /usr/local/pf/lib/pf/pfcmd
                        /usr/local/pf/lib/pf/pfcmd/*
%dir                    /usr/local/pf/lib/pf/radius
                        /usr/local/pf/lib/pf/radius/constants.pm
%config(noreplace)      /usr/local/pf/lib/pf/radius/custom.pm
%dir                    /usr/local/pf/lib/pf/services
                        /usr/local/pf/lib/pf/services/*
%dir                    /usr/local/pf/lib/pf/SNMP
                        /usr/local/pf/lib/pf/SNMP/*
%dir                    /usr/local/pf/lib/pf/vlan
%config(noreplace)      /usr/local/pf/lib/pf/vlan/custom.pm
%dir                    /usr/local/pf/lib/pf/web
                        /usr/local/pf/lib/pf/web/*.pl
                        /usr/local/pf/lib/pf/web/auth.pm
%config(noreplace)      /usr/local/pf/lib/pf/web/custom.pm
                        /usr/local/pf/lib/pf/web/guest.pm
                        /usr/local/pf/lib/pf/web/util.pm
                        /usr/local/pf/lib/pf/web/wispr.pm
			/usr/local/pf/lib/pf/web/release.pm
%dir                    /usr/local/pf/logs
%doc                    /usr/local/pf/NEWS
%doc                    /usr/local/pf/README
%doc                    /usr/local/pf/README.network-devices
%dir                    /usr/local/pf/sbin
%attr(0755, pf, pf)     /usr/local/pf/sbin/pfdetect
%attr(0755, pf, pf)     /usr/local/pf/sbin/pfdhcplistener
%attr(0755, pf, pf)     /usr/local/pf/sbin/pfmon
%attr(0755, pf, pf)     /usr/local/pf/sbin/pfredirect
%attr(0755, pf, pf)     /usr/local/pf/sbin/pfsetvlan
%doc                    /usr/local/pf/UPGRADE
%dir                    /usr/local/pf/var
%dir                    /usr/local/pf/var/conf
%dir                    /usr/local/pf/var/dhcpd
                        /usr/local/pf/var/dhcpd/dhcpd.leases
%dir                    /usr/local/pf/var/named
%dir                    /usr/local/pf/var/run
%dir                    /usr/local/pf/var/rrd
%dir                    /usr/local/pf/var/session

# Remote snort sensor file list
%files remote-snort-sensor
%defattr(-, pf, pf)
%attr(0755, root, root) %{_initrddir}/pfdetectd
%dir                    /usr/local/pf
%dir                    /usr/local/pf/conf
%config(noreplace)      /usr/local/pf/conf/pfdetect_remote.conf
%dir                    /usr/local/pf/sbin
%attr(0755, pf, pf)     /usr/local/pf/sbin/pfdetect_remote
%dir                    /usr/local/pf/var

%files freeradius2
%defattr(0640, root, radiusd)

%config                                    /etc/raddb/radiusd.conf.pf 
%config                                    /etc/raddb/eap.conf.pf
%config                                    /etc/raddb/users.pf
%config                                    /etc/raddb/sql.conf.pf
%config                                    /etc/raddb/modules/perl.pf
%attr(0755, -, radiusd) %config(noreplace) /etc/raddb/packetfence.pm
%config                                    /etc/raddb/sql/mysql/dialup.conf.pf
%config(noreplace)                         /etc/raddb/sites-available/packetfence
%config(noreplace)                         /etc/raddb/sites-available/packetfence-tunnel

%changelog
<<<<<<< HEAD
* Thu Aug 11 2011 Derek Wuelfrath <dwuelfrath@inverse.ca>
- Updated db schema

* Fri Aug 05 2011 Francois Gaudreault <fgaudreault@inverse.ca>
- Missing release.pm in the file list

* Tue Jul 26 2011 Francois Gaudreault <fgaudreault@inverse.ca>
- Adding certificate compilation for the freeradius2 config package

* Thu Jun 16 2011 Olivier Bilodeau <obilodeau@inverse.ca> - 2.2.1-1
- New release 2.2.1

* Mon May 15 2011 Francois Gaudreault <fgaudreault@inverse.ca>
- Added file freeradius-watchdog.sh
=======
* Thu Jun 09 2011 Francois Gaudreault <fgaudreault@inverse.ca>
- Adding Accouting support into the freeradius2 configuration
  package
>>>>>>> 61230795

* Thu May 03 2011 Olivier Bilodeau <obilodeau@inverse.ca> - 2.2.0-2
- Package rebuilt to resolve issue #1212

* Tue May 03 2011 Francois Gaudreault <fgaudreault@inverse.ca>
- Fixed copy typo for the perl module backup file

* Thu May 03 2011 Olivier Bilodeau <obilodeau@inverse.ca> - 2.2.0-1
- New release 2.2.0

* Wed Apr 13 2011 Francois Gaudreault <fgaudreault@inverse.ca>
- Fixed problems in the install part for freeradius2 package

* Wed Apr 12 2011 Francois Gaudreault <fgaudreault@inverse.ca>
- Added support for perl module configuration in the packetfence-
  freeradius2 package
>
* Wed Mar 30 2011 Olivier Bilodeau <obilodeau@inverse.ca>
- Added perl(Authen::Krb5::Simple) as a dependency. Required by new Kerberos
  Captive Portal authentication module.

* Tue Mar 22 2011 Francois Gaudreault <fgaudreault@inverse.ca>
- Added dependency for perl-SOAP-Lite for the freeradius2 package

* Tue Mar 22 2011 Francois Gaudreault <fgaudreault@inverse.ca>
- Removed perl-Class-Inspector as a required package,
  dependency is now insured by perl-SOAP-Lite.

* Thu Mar 17 2011 Francois Gaudreault <fgaudreault@inverse.ca>
- Now installing logrotate script by default

* Thu Mar 17 2011 Francois Gaudreault <fgaudreault@inverse.ca>
- Added the packetfence-freeradius2 package definition

* Mon Mar 07 2011 Olivier Bilodeau <obilodeau@inverse.ca>
- Bumped version so that snapshots versions will be greater than latest
  released version
- Added German translation files

* Thu Mar 03 2011 Olivier Bilodeau <obilodeau@inverse.ca> - 2.1.0-0
- New release 2.1.0

* Mon Feb 28 2011 Olivier Bilodeau <obilodeau@inverse.ca>
- Added Brazilian Portugese translation files.

* Fri Feb 25 2011 Olivier Bilodeau <obilodeau@inverse.ca>
- Added perl(Class::Inspector) as a dependency. Upstream SOAP::Lite depend
  on it but current package doesn't provide it. See #1194.

* Fri Feb 18 2011 Olivier Bilodeau <obilodeau@inverse.ca>
- Added perl(JSON) as a dependency

* Thu Feb 11 2011 Olivier Bilodeau <obilodeau@inverse.ca>
- Explicitly remove fonts from package. For now.

* Thu Feb 03 2011 Olivier Bilodeau <obilodeau@inverse.ca>
- Explicitly remove docbook doc and images from package. For now.

* Fri Jan 28 2011 Olivier Bilodeau <obilodeau@inverse.ca>
- Configuration files in conf/templates/ are now in conf/. See #1166.

* Fri Jan 28 2011 Olivier Bilodeau <obilodeau@inverse.ca>
- More changes related to #1014. Some more conf -> var movement.

* Thu Jan 27 2011 Olivier Bilodeau <obilodeau@inverse.ca>
- New directories var/conf, var/dhcpd, var/named and var/run. See #1014.

* Wed Jan 26 2011 Olivier Bilodeau <obilodeau@inverse.ca> - 2.0.1-1
- New release 2.0.1

* Mon Dec 13 2010 Olivier Bilodeau <obilodeau@inverse.ca> - 2.0.0-1
- Version bump to 2.0.0
- File name changes

* Thu Nov 25 2010 Olivier Bilodeau <obilodeau@inverse.ca>
- Got rid of the test directory. Binaries are now in addons/.
- Renamed rlm_perl_packetfence to packetfence.pm in 802.1X 

* Mon Nov 22 2010 Olivier Bilodeau <obilodeau@inverse.ca>
- Minor changes to the addons/ directory layout that needed to be reflected
  here

* Tue Nov 16 2010 Olivier Bilodeau <obilodeau@inverse.ca>
- New dependencies: perl-Text-CSV and perl-Text-CSV_XS used node importation

* Mon Nov 01 2010 Olivier Bilodeau <obilodeau@inverse.ca>
- Added new pf/lib/pf/web/* to package which should hold captive portal related
  submodules.

* Wed Oct 27 2010 Olivier Bilodeau <obilodeau@inverse.ca>
- Added new pf::web::custom module which is meant to be controlled by clients
  (so we don't overwrite it by default)

* Tue Oct 26 2010 Olivier Bilodeau <obilodeau@inverse.ca>
- New dir and files for pf::services... submodules.
- Added addons/freeradius-integration/ files to package.

* Tue Sep 28 2010 Olivier Bilodeau <obilodeau@inverse.ca>
- Removed pf/cgi-bin/pdp.cgi from files manifest. It was removed from source
  tree.

* Fri Sep 24 2010 Olivier Bilodeau <obilodeau@inverse.ca>
- Added lib/pf/*.pl to the file list for new lib/pf/mod_perl_require.pl

* Tue Sep 22 2010 Olivier Bilodeau <obilodeau@inverse.ca>
- Version bump, doing 1.9.2 pre-release snapshots now
- Removing perl-LWP-UserAgent-Determined as a dependency of remote-snort-sensor.
  See #882;
  http://www.packetfence.org/bugs/view.php?id=882

* Tue Sep 22 2010 Olivier Bilodeau <obilodeau@inverse.ca> - 1.9.1-0
- New upstream release 1.9.1

* Tue Sep 21 2010 Olivier Bilodeau <obilodeau@inverse.ca>
- Added mod_perl as a dependency. Big captive portal performance gain. 
  Fixes #879;

* Wed Aug 25 2010 Olivier Bilodeau <obilodeau@inverse.ca>
- Added perl(Authen::Radius) as a dependency. Required by the optional radius
  authentication in the captive portal. Fixes #1047;

* Wed Aug 04 2010 Olivier Bilodeau <obilodeau@inverse.ca>
- Version bump, doing 1.9.1 pre-release snapshots now

* Tue Jul 27 2010 Olivier Bilodeau <obilodeau@inverse.ca>
- Added conf/admin.perm file to the files manifest

* Tue Jul 15 2010 Olivier Bilodeau <obilodeau@inverse.ca> - 1.9.0
- New upstream release 1.9.0

* Tue May 18 2010 Olivier Bilodeau <obilodeau@inverse.ca>
- Added missing file for Floating Network Device support: 
  floating_network_device.conf

* Fri May 07 2010 Olivier Bilodeau <obilodeau@inverse.ca>
- Added new files for Floating Network Device support
- Added perl(Test::NoWarnings) as a build-time dependency (used for tests)

* Thu May 06 2010 Olivier Bilodeau <obilodeau@inverse.ca>
- Fixed packaging of 802.1x rlm_perl_packetfence_* files and new radius files
- Removing the pinned perl(Parse::RecDescent) version. Fixes #833;
- Snapshot vs releases is now defined by an rpmbuild argument
- source_release should now be passed as an argument to simplify our nightly 
  build system. Fixes #946;
- Fixed a problem with addons/integration-testing files
- Perl required version is now 5.8.8 since a lot of our source files explictly
  ask for 5.8.8. Fixes #868;
- Added perl(Test::MockModule) as a build dependency (required for tests)
- Test modules are now required for building instead of required for package
  install. Fixes #866;

* Thu Apr 29 2010 Olivier Bilodeau <obilodeau@inverse.ca>
- Added mod_perl as a dependency

* Wed Apr 28 2010 Olivier Bilodeau <obilodeau@inverse.ca>
- Added perl(Try::Tiny) and perl(Test::Exception) as a dependency used for 
  exception-handling and its testing
- Linking to new database schema

* Fri Apr 23 2010 Olivier Bilodeau <obilodeau@inverse.ca>
- New addons/integration-testing folder with integration-testing scripts. More
  to come!
- Added perl(Readonly::XS) as a dependency. Readonly becomes faster with it. 

* Mon Apr 19 2010 Olivier Bilodeau <obilodeau@inverse.ca>
- packetfence-remote-snort-sensor back to life. Fixes #888;
  http://www.packetfence.org/mantis/view.php?id=888

* Tue Apr 06 2010 Olivier Bilodeau <obilodeau@inverse.ca> - 1.8.8-0.20100406
- Version bump to snapshot 20100406

* Tue Mar 16 2010 Olivier Bilodeau <obilodeau@inverse.ca> - 1.8.7-2
- Fix upgrade bug from 1.8.4: Changed perl-Locale-gettext dependency to use the
  perl namespace version perl(Locale-gettext). Fixes #931;
  http://www.packetfence.org/mantis/view.php?id=931

* Tue Mar 11 2010 Olivier Bilodeau <obilodeau@inverse.ca> - 1.8.8-0.20100311
- Version bump to snapshot 20100311

* Tue Jan 05 2010 Olivier Bilodeau <obilodeau@inverse.ca> - 1.8.7-1
- Version bump to 1.8.7

* Thu Dec 17 2009 Olivier Bilodeau <obilodeau@inverse.ca> - 1.8.6-3
- Added perl-SOAP-Lite as a dependency of remote-snort-sensor. Fixes #881;
  http://www.packetfence.org/mantis/view.php?id=881
- Added perl-LWP-UserAgent-Determined as a dependency of remote-snort-sensor.
  Fixes #882;
  http://www.packetfence.org/mantis/view.php?id=882

* Tue Dec 04 2009 Olivier Bilodeau <obilodeau@inverse.ca> - 1.8.6-2
- Fixed link to database schema
- Rebuilt packages

* Tue Dec 01 2009 Olivier Bilodeau <obilodeau@inverse.ca> - 1.8.6-1
- Version bump to 1.8.6
- Changed Source of the snapshot releases to packetfence.org

* Fri Nov 20 2009 Olivier Bilodeau <obilodeau@inverse.ca> - 1.8.6-0.20091120
- Version bump to snapshot 20091120
- Changed some default behavior for overwriting config files (for the better)

* Fri Oct 30 2009 Olivier Bilodeau <obilodeau@inverse.ca> - 1.8.5-2
- Modifications made to the dependencies to avoid installing Parse::RecDescent 
  that doesn't work with PacketFence

* Wed Oct 28 2009 Olivier Bilodeau <obilodeau@inverse.ca> - 1.8.5-1
- Version bump to 1.8.5

* Tue Oct 27 2009 Olivier Bilodeau <obilodeau@inverse.ca> - 1.8.5-0.20091027
- Added build instructions to avoid badly named release tarball
- Version bump to snapshot 20091027

* Mon Oct 26 2009 Olivier Bilodeau <obilodeau@inverse.ca> - 1.8.5-0.20091026
- Parse::RecDescent is a build dependency AND a runtime one. Fixes #806;
  http://packetfence.org/mantis/view.php?id=806
- Pulling php-pear-Log instead of php-pear. Fixes #804
  http://packetfence.org/mantis/view.php?id=804
- New dependency for SNMPv3 support with AES: perl-Crypt-Rijndael. Fixes #775;
  http://packetfence.org/mantis/view.php?id=775

* Fri Oct 23 2009 Olivier Bilodeau <obilodeau@inverse.ca> - 1.8.5-0.20091023
- Major improvements to the SPEC file. Starting changelog<|MERGE_RESOLUTION|>--- conflicted
+++ resolved
@@ -657,7 +657,10 @@
 %config(noreplace)                         /etc/raddb/sites-available/packetfence-tunnel
 
 %changelog
-<<<<<<< HEAD
+* Fri Aug 12 2011 Francois Gaudreault <fgaudreault@inverse.ca>
+- Adding Accouting support into the freeradius2 configuration
+  package
+
 * Thu Aug 11 2011 Derek Wuelfrath <dwuelfrath@inverse.ca>
 - Updated db schema
 
@@ -672,11 +675,6 @@
 
 * Mon May 15 2011 Francois Gaudreault <fgaudreault@inverse.ca>
 - Added file freeradius-watchdog.sh
-=======
-* Thu Jun 09 2011 Francois Gaudreault <fgaudreault@inverse.ca>
-- Adding Accouting support into the freeradius2 configuration
-  package
->>>>>>> 61230795
 
 * Thu May 03 2011 Olivier Bilodeau <obilodeau@inverse.ca> - 2.2.0-2
 - Package rebuilt to resolve issue #1212
